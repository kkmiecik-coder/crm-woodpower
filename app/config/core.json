--- conflicted
+++ resolved
@@ -1,28 +1,10 @@
 {
     "DEBUG": true,
-<<<<<<< HEAD
-    "DATABASE_URI": "mysql+pymysql://woodpower_crm:Chcialbymmiecpieska56-@127.0.0.1/woodpower_crm",
-=======
     "DATABASE_URI": "",
->>>>>>> fcbe7455
     "SQLALCHEMY_ENGINE_OPTIONS": {
         "pool_pre_ping": true,
         "pool_recycle": 280
     },
-<<<<<<< HEAD
-    "MAIL_SERVER": "serwer2100532.home.pl",
-    "MAIL_PORT": 587,
-    "MAIL_USE_TLS": true,
-    "MAIL_USERNAME": "powiadomienia@woodpower.pl",
-    "MAIL_PASSWORD": "4jY15bC8",
-    "API_BASELINKER": {
-        "api_key": "5006051-5017287-5AZVGZPCZ7LGEGTQ1HBO481Z6VT9YOV24DZREEU6PZKHGW3W91XEUFTC1HJ6GPHU",
-        "endpoint": "https://api.baselinker.com/connector.php"
-    },
-    "GLOB_KURIER": {
-        "login": "logistyka@woodpower.pl",
-        "password": "Wood2023!",
-=======
     "MAIL_SERVER": "",
     "MAIL_PORT": 587,
     "MAIL_USE_TLS": true,
@@ -35,7 +17,6 @@
     "GLOB_KURIER": {
         "login": "",
         "password": "",
->>>>>>> fcbe7455
         "endpoint": "https://api.globkurier.pl/v1"
     }
 }