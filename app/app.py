--- conflicted
+++ resolved
@@ -8,10 +8,8 @@
 from functools import wraps
 from flask_mail import Mail, Message
 from jinja2 import ChoiceLoader, FileSystemLoader
+from modules.calculator import calculator_bp
 from extensions import db, mail
-import threading
-
-from modules.calculator import calculator_bp
 from modules.calculator.models import User, Invitation, Price, Multiplier
 from modules.clients import clients_bp
 from modules.public_calculator import public_calculator_bp
@@ -20,13 +18,9 @@
 from modules.baselinker import baselinker_bp
 from modules.preview3d_ar import preview3d_ar_bp
 from modules.logging import AppLogger, get_logger, logging_bp, get_structured_logger
+from sqlalchemy.exc import ResourceClosedError, OperationalError
 from modules.reports import reports_bp
-<<<<<<< HEAD
-from modules.production import production_bp
-from sqlalchemy.exc import ResourceClosedError, OperationalError
-=======
 import threading
->>>>>>> fcbe7455
 
 os.environ['PYTHONIOENCODING'] = 'utf-8:replace'
 from modules.scheduler import scheduler_bp
@@ -157,10 +151,6 @@
     app.register_blueprint(preview3d_ar_bp)
     app.register_blueprint(reports_bp, url_prefix='/reports')
     app.register_blueprint(scheduler_bp, url_prefix='/scheduler')
-<<<<<<< HEAD
-    app.register_blueprint(production_bp)
-=======
->>>>>>> fcbe7455
 
     @app.before_request
     def extend_session():
