// app/modules/reports/static/js/sync_manager.js
/**
 * KOMPLETNIE NOWY SyncManager - System synchronizacji z obsługą problemów wymiarów
 * Obsługuje dwuetapowy proces: wybór dni -> wybór zamówień -> opcjonalne uzupełnienie wymiarów -> zapis
 */

/**
 * GLOBALNA FUNKCJA TOASTÓW - IMPLEMENTACJA
 * Ta funkcja zastąpi wszystkie alert() w aplikacji
 */
window.showToast = function (message, type = 'info', duration = 5000) {
    console.log(`[Toast] Pokazywanie toast: ${type.toUpperCase()} - ${message}`);

    let toastContainer = document.getElementById('toast-container');
    if (!toastContainer) {
        toastContainer = createToastContainer();
    }

    const toastElement = document.createElement('div');
    toastElement.className = `toast ${type} show`;
    toastElement.setAttribute('role', 'alert');

    const icons = {
        success: 'fa-check-circle',
        error: 'fa-exclamation-circle',
        warning: 'fa-exclamation-triangle',
        info: 'fa-info-circle'
    };

    toastElement.innerHTML = `
        <div class="toast-header">
            <i class="fas ${icons[type] || icons.info} toast-icon"></i>
            <strong class="toast-title">${getToastTitle(type)}</strong>
            <button type="button" class="toast-close" aria-label="Zamknij">
                <i class="fas fa-times"></i>
            </button>
        </div>
        <div class="toast-body">${message}</div>
    `;

    const closeBtn = toastElement.querySelector('.toast-close');
    closeBtn.addEventListener('click', () => removeToast(toastElement));

    toastContainer.appendChild(toastElement);

    setTimeout(() => toastElement.classList.add('toast-visible'), 10);

    if (type !== 'error' && duration > 0) {
        setTimeout(() => removeToast(toastElement), duration);
    }
};

function createToastContainer() {
    const container = document.createElement('div');
    container.id = 'toast-container';
    container.style.cssText = `
        position: fixed; top: 20px; right: 20px; z-index: 99999999;
        max-width: 400px; pointer-events: none;
    `;
    document.body.appendChild(container);
    addToastStyles();
    return container;
}

function generateProductKey(orderId, product, productIndex) {
    /**
<<<<<<< HEAD
     * ✅ ZSYNCHRONIZOWANA FUNKCJA: Identyczna z Python generate_product_key
     * PRIORYTET 1: product_index z prefiksem "idx_" (gdy podany)
=======
     * ✅ ZSYNCHRONIZOWANA FUNKCJA: product_index ma najwyższy priorytet
>>>>>>> fcbe7455
     */
    // ✅ PRIORYTET 1: product_index z prefiksem "idx_" (gdy podany)
    if (productIndex !== null && productIndex !== undefined) {
        return `${orderId}_idx_${productIndex}`;
    }

<<<<<<< HEAD
    // PRIORYTET 2: order_product_id (najbardziej unikalne)
=======
    // PRIORYTET 2: order_product_id (najbardziej unikalny)
>>>>>>> fcbe7455
    if (product.order_product_id && String(product.order_product_id).trim()) {
        return `${orderId}_${product.order_product_id}`;
    }

    // PRIORYTET 3: product_id (jeśli nie jest pusty)
<<<<<<< HEAD
    if (product.product_id && String(product.product_id).trim() && product.product_id !== "") {
        return `${orderId}_${product.product_id}`;
    }

    // OSTATECZNOŚĆ: 'unknown' (może powodować konflikty)
=======
    if (product.product_id && String(product.product_id).trim() && String(product.product_id) !== "") {
        return `${orderId}_${product.product_id}`;
    }

    // OSTATECZNOŚĆ: 'unknown'
>>>>>>> fcbe7455
    return `${orderId}_unknown`;
}

function addToastStyles() {
    if (document.getElementById('toast-styles')) return;

    const styleSheet = document.createElement('style');
    styleSheet.id = 'toast-styles';
    styleSheet.textContent = `
        .toast {
            pointer-events: auto; position: relative; margin-bottom: 12px;
            background: white; border-radius: 8px; box-shadow: 0 8px 32px rgba(0, 0, 0, 0.12);
            border-left: 4px solid #007bff; opacity: 0; transform: translateX(100%);
            transition: all 0.3s cubic-bezier(0.4, 0, 0.2, 1); overflow: hidden;
            min-width: 300px; max-width: 400px;
        }
        .toast.toast-visible { opacity: 1; transform: translateX(0); }
        .toast.success { border-left-color: #28a745; }
        .toast.error { border-left-color: #dc3545; }
        .toast.warning { border-left-color: #ffc107; }
        .toast.info { border-left-color: #17a2b8; }
        .toast-header {
            display: flex; align-items: center; padding: 12px 16px 8px 16px;
            background: linear-gradient(135deg, rgba(0, 0, 0, 0.03) 0%, rgba(0, 0, 0, 0.01) 100%);
            border-bottom: 1px solid rgba(0, 0, 0, 0.05);
        }
        .toast-icon { margin-right: 8px; font-size: 16px; }
        .toast.success .toast-icon { color: #28a745; }
        .toast.error .toast-icon { color: #dc3545; }
        .toast.warning .toast-icon { color: #ffc107; }
        .toast.info .toast-icon { color: #17a2b8; }
        .toast-title { flex: 1; font-size: 14px; font-weight: 600; color: #333; }
        .toast-close {
            background: none; border: none; padding: 4px; cursor: pointer;
            color: #666; font-size: 12px; border-radius: 4px; transition: all 0.2s ease;
        }
        .toast-close:hover { background: rgba(0, 0, 0, 0.05); color: #333; }
        .toast-body { padding: 8px 16px 12px 16px; color: #555; font-size: 14px; line-height: 1.4; }
        .toast.removing { opacity: 0; transform: translateX(100%); margin-bottom: 0; }
    `;
    document.head.appendChild(styleSheet);
}

function removeToast(toastElement) {
    if (!toastElement || !toastElement.parentNode) return;
    toastElement.classList.add('removing');
    setTimeout(() => {
        if (toastElement.parentNode) {
            toastElement.parentNode.removeChild(toastElement);
        }
    }, 300);
}

function getToastTitle(type) {
    const titles = { success: 'Sukces', error: 'Błąd', warning: 'Ostrzeżenie', info: 'Informacja' };
    return titles[type] || titles.info;
}

class SyncManager {
    constructor() {
        console.log('[SyncManager] 🚀 Inicjalizacja nowego SyncManager z obsługą wymiarów');
        
        // === ELEMENTY DOM - KROK 1 (wybór dni) ===
        this.daysModal = null;
        this.daysSelect = null;
        this.datePreview = null;
        this.dateFromPreview = null;
        this.dateToPreview = null;
        this.daysConfirmBtn = null;
        this.daysCancelBtn = null;
        this.daysCloseBtn = null;

        // === ELEMENTY DOM - KROK 2 (lista zamówień) ===
        this.ordersModal = null;
        this.ordersLoadingState = null;
        this.ordersListContainer = null;
        this.ordersList = null;
        this.ordersEmptyState = null;
        this.ordersErrorState = null;
        this.ordersCount = null;
        this.selectAllBtn = null;
        this.deselectAllBtn = null;
        this.ordersBackBtn = null;
        this.ordersCancelBtn = null;
        this.ordersSaveBtn = null;
        this.ordersCloseBtn = null;

        // === ELEMENTY DOM - Loading overlay ===
        this.globalLoading = null;
        this.globalLoadingTitle = null;
        this.globalLoadingText = null;

        // === Template ===
        this.orderTemplate = null;

        // Referencja do VolumeManager dla dwukierunkowej komunikacji
        this.volumeManager = null;

        // === STAN APLIKACJI ===
        this.selectedDays = null;
        this.dateFrom = null;
        this.dateTo = null;
        this.fetchedOrders = [];
        this.selectedOrderIds = new Set();
        this.isProcessing = false;

        // === NOWE ELEMENTY DOM - KROK 3 (modal wymiarów) ===
        this.dimensionsModal = null;
        this.dimensionsList = null;
        this.dimensionsBackBtn = null;
        this.dimensionsSkipBtn = null;
        this.dimensionsSaveBtn = null;
        this.dimensionsCloseBtn = null;
        
        // === NOWE TEMPLATES ===
        this.dimensionOrderTemplate = null;
        this.dimensionProductTemplate = null;
        
        // === NOWY STAN ===
        this.ordersWithDimensionIssues = new Map();
        this.dimensionFixes = {};  // {order_id: {product_id: {length_cm: X, width_cm: Y, thickness_mm: Z}}}

        this.statusMap = {
            105112: 'Nowe - nieopłacone',
            155824: 'Nowe - opłacone',
            138619: 'W produkcji - surowe',
            148832: 'W produkcji - olejowanie',
            148831: 'W produkcji - bejcowanie',
            148830: 'W produkcji - lakierowanie',
            138620: 'Produkcja zakończona',
            138623: 'Zamówienie spakowane',
            105113: 'Paczka zgłoszona do wysyłki',
            105114: 'Wysłane - kurier',
            149763: 'Wysłane - transport WoodPower',
            149777: 'Czeka na odbiór osobisty',
            138624: 'Dostarczona - kurier',
            149778: 'Dostarczona - transport WoodPower',
            149779: 'Odebrane',
            138625: 'Zamówienie anulowane'
        };

        // NOWE właściwości dla obsługi objętości
        this.productsNeedingVolume = [];
        this.volumeModal = null;

        console.log('[SyncManager] ✅ Konstruktor zakończony');
    }

    // =====================================================
    // INICJALIZACJA
    // =====================================================

    init() {
        console.log('[SyncManager] 🔧 Rozpoczęcie inicjalizacji...');

        try {
            this.cacheElements();
            this.setupEventListeners();
            this.addConfirmationModalStyles();
            console.log('[SyncManager] ✅ Inicjalizacja zakończona pomyślnie');
        } catch (error) {
            console.error('[SyncManager] ❌ Błąd podczas inicjalizacji:', error);
        }

        this.bindEvents();

        // NOWA inicjalizacja: sprawdź dostępność VolumeManager
        this.initVolumeSupport();

    }

    initVolumeSupport() {
        // Poczekaj na załadowanie VolumeManager
        const checkVolumeManager = () => {
            if (window.volumeManager) {
                console.log('[SyncManager] VolumeManager dostępny');
                this.volumeManager = window.volumeManager;
            } else {
                setTimeout(checkVolumeManager, 100);
            }
        };
        checkVolumeManager();
    }

    cacheElements() {
        console.log('[SyncManager] 📋 Cachowanie elementów DOM...');

        // KROK 1 - Modal wyboru dni
        this.daysModal = document.getElementById('syncDaysModal');
        this.daysSelect = document.getElementById('daysSelect');
        this.datePreview = document.getElementById('datePreview');
        this.dateFromPreview = document.getElementById('dateFromPreview');
        this.dateToPreview = document.getElementById('dateToPreview');
        this.daysConfirmBtn = document.getElementById('syncDaysConfirm');
        this.daysCancelBtn = document.getElementById('syncDaysCancel');
        this.daysCloseBtn = document.getElementById('syncDaysModalClose');

        // DEBUG: Sprawdź które elementy nie zostały znalezione
        const step1Elements = {
            'daysModal': this.daysModal,
            'daysSelect': this.daysSelect,
            'datePreview': this.datePreview,
            'dateFromPreview': this.dateFromPreview,
            'dateToPreview': this.dateToPreview,
            'daysConfirmBtn': this.daysConfirmBtn,
            'daysCancelBtn': this.daysCancelBtn,
            'daysCloseBtn': this.daysCloseBtn
        };

        const missingStep1 = Object.entries(step1Elements)
            .filter(([name, element]) => !element)
            .map(([name]) => name);

        if (missingStep1.length > 0) {
            console.error('[SyncManager] ❌ BRAKUJĄCE ELEMENTY KROK 1:', missingStep1);
            console.log('[SyncManager] 🔍 Wszystkie elementy z id="sync*":',
                Array.from(document.querySelectorAll('[id*="sync"]')).map(el => el.id));
        }

        // KROK 2 - Modal zamówień (reszta kodu bez zmian)
        this.ordersModal = document.getElementById('syncOrdersModal');
        this.ordersLoadingState = document.getElementById('ordersLoadingState');
        this.ordersListContainer = document.getElementById('ordersListContainer');
        this.ordersList = document.getElementById('ordersList');
        this.ordersEmptyState = document.getElementById('ordersEmptyState');
        this.ordersErrorState = document.getElementById('ordersErrorState');
        this.ordersCount = document.getElementById('ordersCount');
        this.selectAllBtn = document.getElementById('selectAllOrders');
        this.deselectAllBtn = document.getElementById('deselectAllOrders');
        this.ordersBackBtn = document.getElementById('ordersBack');
        this.ordersCancelBtn = document.getElementById('ordersCancel');
        this.ordersSaveBtn = document.getElementById('ordersSave');
        this.ordersCloseBtn = document.getElementById('syncOrdersModalClose');

        // DEBUG: Sprawdź elementy KROK 2
        const step2Elements = {
            'ordersModal': this.ordersModal,
            'ordersLoadingState': this.ordersLoadingState,
            'ordersListContainer': this.ordersListContainer,
            'ordersList': this.ordersList,
            'ordersCount': this.ordersCount,
            'selectAllBtn': this.selectAllBtn,
            'deselectAllBtn': this.deselectAllBtn,
            'ordersBackBtn': this.ordersBackBtn,
            'ordersCancelBtn': this.ordersCancelBtn,
            'ordersSaveBtn': this.ordersSaveBtn,
            'ordersCloseBtn': this.ordersCloseBtn
        };

        const missingStep2 = Object.entries(step2Elements)
            .filter(([name, element]) => !element)
            .map(([name]) => name);

        if (missingStep2.length > 0) {
            console.error('[SyncManager] ❌ BRAKUJĄCE ELEMENTY KROK 2:', missingStep2);
        }

        // Reszta elementów...
        this.globalLoading = document.getElementById('syncLoadingOverlay');
        this.globalLoadingTitle = document.getElementById('syncLoadingTitle');
        this.globalLoadingText = document.getElementById('syncLoadingText');

        this.orderTemplate = document.getElementById('modalBlSyncOrderTemplate');
        if (!this.orderTemplate) {
            console.error('[SyncManager] ❌ Brak template modalBlSyncOrderTemplate');
            throw new Error('Brakujący template: modalBlSyncOrderTemplate');
        }
        console.log('[SyncManager] ✅ Template modalBlSyncOrderTemplate znaleziony');

        // Walidacja podstawowych elementów
        const requiredElements = [
            'daysModal', 'daysSelect', 'daysConfirmBtn',
            'ordersModal', 'ordersLoadingState', 'ordersListContainer', 'ordersList',
            'ordersCount', 'selectAllBtn', 'deselectAllBtn', 'ordersSaveBtn',
            'globalLoading'
        ];

        const missingElements = requiredElements.filter(element => !this[element]);
        if (missingElements.length > 0) {
            console.error('[SyncManager] ❌ BRAKUJĄCE WYMAGANE ELEMENTY DOM:', missingElements);

            // Dodatkowy debug - sprawdź cały DOM
            console.log('[SyncManager] 🔍 PEŁNY DEBUG DOM:');
            requiredElements.forEach(elementName => {
                const element = this[elementName];
                console.log(`  ${elementName}: ${element ? '✅ znaleziony' : '❌ BRAK'}`);
            });

            throw new Error(`Brakujące elementy DOM: ${missingElements.join(', ')}`);
        }

        console.log('[SyncManager] ✅ Wszystkie elementy DOM zacachowane');
    }

    bindEvents() {
        // Ta metoda może być pusta na razie lub zawierać podstawowe event listenery
        console.log('[SyncManager] 🔗 bindEvents - metoda dodana, ale podstawowa, bez kodu');
    }

    setupEventListeners() {
        console.log('[SyncManager] 🔗 Ustawianie event listenerów...');

        // === KROK 1: Wybór dni ===
        this.daysSelect.addEventListener('change', (e) => {
            console.log('[SyncManager] 📅 Zmiana wyboru dni:', e.target.value);
            this.handleDaysChange(e.target.value);
        });

        this.daysConfirmBtn.addEventListener('click', () => {
            console.log('[SyncManager] ✅ Potwierdzenie wyboru dni');
            this.handleDaysConfirm();
        });

        this.daysCancelBtn.addEventListener('click', () => {
            console.log('[SyncManager] ❌ Anulowanie wyboru dni');
            this.hideDaysModal();
        });

        this.daysCloseBtn.addEventListener('click', () => {
            console.log('[SyncManager] ❌ Zamykanie modala dni (X)');
            this.hideDaysModal();
        });

        // === KROK 2: Lista zamówień ===
        this.ordersBackBtn.addEventListener('click', () => {
            console.log('[SyncManager] ⬅️ Powrót do wyboru dni');
            this.hideOrdersModal();
            this.showDaysModal();
        });

        this.ordersCancelBtn.addEventListener('click', () => {
            console.log('[SyncManager] ❌ Anulowanie wyboru zamówień');
            this.hideOrdersModal();
        });

        this.ordersCloseBtn.addEventListener('click', () => {
            console.log('[SyncManager] ❌ Zamykanie modala zamówień (X)');
            this.hideOrdersModal();
        });

        // === PROGRESSIVE LOADING EVENT LISTENERS ===
        // Przycisk "Zaznacz wszystkie"
        if (this.selectAllBtn) {
            this.selectAllBtn.addEventListener('click', () => {
                this.selectAllOrders();
            });
        }

        // Przycisk "Odznacz wszystkie"  
        if (this.deselectAllBtn) {
            this.deselectAllBtn.addEventListener('click', () => {
                this.deselectAllOrders();
            });
        }

        // Przycisk zapisz zamówienia - będzie kierować do wymiarów lub zapisywać
        if (this.ordersSaveBtn) {
            this.ordersSaveBtn.addEventListener('click', async () => {
                await this.handleOrdersSave();
            });
        }

        // === KROK 3: Modal wymiarów (jeśli istnieje) ===
        if (this.dimensionsBackBtn) {
            this.dimensionsBackBtn.addEventListener('click', () => this.handleDimensionsBack());
        }

        if (this.dimensionsSkipBtn) {
            this.dimensionsSkipBtn.addEventListener('click', () => this.handleDimensionsSkip());
        }

        if (this.dimensionsSaveBtn) {
            this.dimensionsSaveBtn.addEventListener('click', () => this.handleDimensionsSave());
        }

        if (this.dimensionsCloseBtn) {
            this.dimensionsCloseBtn.addEventListener('click', () => this.hideDimensionsModal());
        }

        // === Globalne event listenery ===
        document.addEventListener('keydown', (e) => {
            if (e.key === 'Escape') {
                if (this.ordersModal && this.ordersModal.classList.contains('show')) {
                    console.log('[SyncManager] ⌨️ Escape - zamykanie modala zamówień');
                    this.hideOrdersModal();
                } else if (this.daysModal && this.daysModal.classList.contains('show')) {
                    console.log('[SyncManager] ⌨️ Escape - zamykanie modala dni');
                    this.hideDaysModal();
                }
            }
        });

        // Zamykanie przez kliknięcie w overlay
        this.daysModal.addEventListener('click', (e) => {
            if (e.target === this.daysModal || e.target.classList.contains('sync-modal-overlay')) {
                console.log('[SyncManager] 🖱️ Kliknięcie w overlay - zamykanie modala dni');
                this.hideDaysModal();
            }
        });

        this.ordersModal.addEventListener('click', (e) => {
            if (e.target === this.ordersModal || e.target.classList.contains('sync-modal-overlay')) {
                console.log('[SyncManager] 🖱️ Kliknięcie w overlay - zamykanie modala zamówień');
                this.hideOrdersModal();
            }
        });

        // Zamykanie przez kliknięcie w overlay - modal wymiarów
        if (this.dimensionsModal) {
            this.dimensionsModal.addEventListener('click', (e) => {
                if (e.target === this.dimensionsModal || e.target.classList.contains('sync-modal-overlay')) {
                    console.log('[SyncManager] 🖱️ Kliknięcie w overlay - zamykanie modala wymiarów');
                    this.hideDimensionsModal();
                }
            });
        }

        console.log('[SyncManager] ✅ Event listenery ustawione');
    }

    // =====================================================
    // PUBLICZNE API
    // =====================================================

    showSyncModal() {
        console.log('[SyncManager] 🎯 Rozpoczęcie procesu synchronizacji');
        
        if (this.isProcessing) {
            console.warn('[SyncManager] ⚠️ Proces już trwa - ignorowanie');
            return;
        }

        this.resetState();
        this.showDaysModal();
    }

    // =====================================================
    // KROK 1: WYBÓR ILOŚCI DNI
    // =====================================================

    showDaysModal() {
        console.log('[SyncManager] 📅 Pokazywanie modala wyboru dni');

        // WALIDACJA: Sprawdź czy element istnieje
        if (!this.daysModal) {
            console.error('[SyncManager] ❌ Element daysModal nie istnieje! Sprawdzam DOM...');

            // Spróbuj ponownie znaleźć element
            this.daysModal = document.getElementById('syncDaysModal');

            if (!this.daysModal) {
                console.error('[SyncManager] ❌ syncDaysModal nadal nie istnieje w DOM');
                console.log('[SyncManager] 🔍 Dostępne elementy:',
                    Array.from(document.querySelectorAll('[id*="sync"]')).map(el => el.id));
                this.showErrorMessage('Błąd: Modal synchronizacji nie został znaleziony. Odśwież stronę.');
                return;
            }

            console.log('[SyncManager] ✅ Element daysModal znaleziony ponownie');
        }

        // POPRAWKA: Usuń konfliktujące klasy i ustaw wszystkie style na raz
        this.daysModal.className = 'sync-modal'; // Reset klas

        // Wymusz wszystkie style inline z najwyższym priorytetem
        this.daysModal.style.cssText = `
            position: fixed !important;
            top: 0 !important;
            left: 0 !important;
            width: 100% !important;
            height: 100% !important;
            display: flex !important;
            align-items: center !important;
            justify-content: center !important;
            z-index: 9999 !important;
            opacity: 0 !important;
            visibility: visible !important;
            transition: opacity 0.3s ease !important;
            background: rgba(0, 0, 0, 0.5) !important;
        `;

        const modalContent = this.daysModal.querySelector('.sync-modal-content');
        if (modalContent) {
            modalContent.style.position = 'relative';
            modalContent.style.margin = 'auto';
        }

        // Dodaj klasę show i animuj opacity
        setTimeout(() => {
            this.daysModal.classList.add('show');
            this.daysModal.style.opacity = '1';
        }, 10);
    }

    hideDaysModal() {
        console.log('[SyncManager] 📅 Ukrywanie modala wyboru dni');

        // Animuj opacity przed ukryciem
        this.daysModal.style.opacity = '0';
        this.daysModal.classList.remove('show');

        setTimeout(() => {
            this.daysModal.style.display = 'none';
        }, 300);
    }

    handleDaysChange(selectedDays) {
        console.log('[SyncManager] 📊 Przetwarzanie zmiany dni:', selectedDays);

        if (!selectedDays || selectedDays === '') {
            console.log('[SyncManager] ❌ Brak wyboru - ukrywanie preview');
            this.hideDatePreview();
            this.daysConfirmBtn.disabled = true;
            return;
        }

        this.selectedDays = parseInt(selectedDays);
        this.calculateDateRange();
        this.showDatePreview();
        this.daysConfirmBtn.disabled = false;

        console.log('[SyncManager] ✅ Wybór dni zaktualizowany:', {
            selectedDays: this.selectedDays,
            dateFrom: this.dateFrom,
            dateTo: this.dateTo
        });
    }

    calculateDateRange() {
        const today = new Date();
        this.dateTo = this.formatDate(today);
        
        const fromDate = new Date(today);
        fromDate.setDate(today.getDate() - this.selectedDays + 1);
        this.dateFrom = this.formatDate(fromDate);

        console.log('[SyncManager] 📊 Obliczony zakres dat:', {
            from: this.dateFrom,
            to: this.dateTo,
            days: this.selectedDays
        });
    }

    showDatePreview() {
        if (this.dateFromPreview && this.dateToPreview && this.datePreview) {
            this.dateFromPreview.textContent = this.dateFrom;
            this.dateToPreview.textContent = this.dateTo;
            this.datePreview.style.display = 'block';
            
            console.log('[SyncManager] 👁️ Preview dat wyświetlony');
        }
    }

    hideDatePreview() {
        if (this.datePreview) {
            this.datePreview.style.display = 'none';
            console.log('[SyncManager] 👁️ Preview dat ukryty');
        }
    }

    async handleDaysConfirm() {
        console.log('[SyncManager] ✅ Potwierdzenie wyboru dni - przechodzę do pobierania zamówień');

        if (!this.selectedDays || !this.dateFrom || !this.dateTo) {
            console.error('[SyncManager] ❌ Brak wymaganych danych do pobrania zamówień');
            this.showError('Błąd: Nie wybrano prawidłowego zakresu dat');
            return;
        }

        this.hideDaysModal();
        this.showOrdersModal();
        await this.fetchOrders();
    }

    // =====================================================
    // KROK 2: LISTA ZAMÓWIEŃ
    // =====================================================

    showOrdersModal() {
        console.log('[SyncManager] 📦 Pokazywanie nowego modala zamówień');

        const modal = document.getElementById('syncOrdersModal');
        if (modal) {
            modal.style.display = 'flex';
            setTimeout(() => {
                modal.classList.add('show');
            }, 10);

            // Aktualizuj zakres dat w headerze
            this.updateModalDateRange();
        }
    }

    hideOrdersModal() {
        console.log('[SyncManager] 📦 Ukrywanie nowego modala zamówień');

        const modal = document.getElementById('syncOrdersModal');
        if (modal) {
            modal.classList.remove('show');
            setTimeout(() => {
                modal.style.display = 'none';
            }, 300);
        }
    }

    updateModalDateRange() {
        const dateRangeElement = document.getElementById('modalBlSyncDateRange');
        if (dateRangeElement && this.dateFrom && this.dateTo) {
            // ✅ DODAJ DEBUGOWANIE
            console.log('[SyncManager] 📅 Formatowanie dat:', {
                dateFrom: this.dateFrom,
                dateTo: this.dateTo
            });

            const formatDisplayDate = (dateStr) => {
                if (!dateStr || typeof dateStr !== 'string') {
                    return 'Błędna data';
                }
                const match = dateStr.match(/^(\d{4})-(\d{2})-(\d{2})$/);
                if (match) {
                    const [, year, month, day] = match;
                    return `${day}.${month}.${year}`;
                }
                return dateStr;
            };

            const fromFormatted = formatDisplayDate(this.dateFrom);
            const toFormatted = formatDisplayDate(this.dateTo);

            dateRangeElement.textContent = `${fromFormatted} - ${toFormatted}`;
        }
    }

    formatPolishDate(dateStr) {
        try {
            let date;
            // Sprawdź format ISO YYYY-MM-DD
            if (/^\d{4}-\d{2}-\d{2}$/.test(dateStr)) {
                date = new Date(dateStr + 'T00:00:00');
            } else {
                date = new Date(dateStr);
            }

            if (isNaN(date.getTime())) {
                return dateStr; // Fallback - zwróć oryginalny string
            }

            return date.toLocaleDateString('pl-PL');
        } catch (error) {
            console.error('[SyncManager] Błąd formatowania daty:', error);
            return dateStr;
        }
    }

    showOrdersLoading() {
        console.log('[SyncManager] ⏳ Pokazywanie loading state (nowy styl)');

        const loadingState = document.getElementById('ordersLoadingState');
        const listContainer = document.getElementById('ordersListContainer');
        const emptyState = document.getElementById('ordersEmptyState');
        const errorState = document.getElementById('ordersErrorState');

        if (loadingState) loadingState.style.display = 'block';
        if (listContainer) listContainer.style.display = 'none';
        if (emptyState) emptyState.style.display = 'none';
        if (errorState) errorState.style.display = 'none';
    }

    showOrdersList() {
        console.log('[SyncManager] 📋 Pokazywanie listy zamówień (nowy styl)');

        const loadingState = document.getElementById('ordersLoadingState');
        const listContainer = document.getElementById('ordersListContainer');
        const emptyState = document.getElementById('ordersEmptyState');
        const errorState = document.getElementById('ordersErrorState');

        if (loadingState) loadingState.style.display = 'none';
        if (listContainer) listContainer.style.display = 'block';
        if (emptyState) emptyState.style.display = 'none';
        if (errorState) errorState.style.display = 'none';
    }

    showOrdersEmptyState() {
        console.log('[SyncManager] 📭 Pokazywanie pustego stanu');

        this.ordersLoadingState.style.display = 'none';
        this.ordersListContainer.style.display = 'none';
        this.ordersEmptyState.style.display = 'block';
        this.ordersErrorState.style.display = 'none';
    }

    showOrdersError(errorMessage) {
        console.log('[SyncManager] ❌ Pokazywanie błędu:', errorMessage);

        this.ordersLoadingState.style.display = 'none';
        this.ordersListContainer.style.display = 'none';
        this.ordersEmptyState.style.display = 'none';
        this.ordersErrorState.style.display = 'block';

        // Aktualizuj tekst błędu jeśli element istnieje
        const errorText = this.ordersErrorState.querySelector('.error-message');
        if (errorText) {
            errorText.textContent = errorMessage;
        }
    }

    async fetchOrders() {
        console.log('[SyncManager] 📡 Pobieranie zamówień z progressive loading');

        try {
            // KROK 1: Łączenie z Baselinker
            this.showProgressiveLoading('Łączenie z Baselinker...', 1);

            // DODAJ: Walidację danych przed wysłaniem
            console.log('[SyncManager] 🔍 Walidacja danych przed wysłaniem:', {
                dateFrom: this.dateFrom,
                dateTo: this.dateTo,
                selectedDays: this.selectedDays,
                dateFromType: typeof this.dateFrom,
                dateToType: typeof this.dateTo,
                selectedDaysType: typeof this.selectedDays
            });

            // POPRAWKA 1: Upewnij się że days_count to liczba
            const selectedDaysNumber = parseInt(this.selectedDays, 10);
            if (isNaN(selectedDaysNumber)) {
                throw new Error(`Nieprawidłowa wartość selectedDays: ${this.selectedDays}`);
            }

            // POPRAWKA 2: Konwertuj daty z polskiego formatu DD.MM.YYYY na ISO YYYY-MM-DD
            const convertPolishDateToISO = (polishDate) => {
                // Sprawdź czy to już format ISO
                if (/^\d{4}-\d{2}-\d{2}$/.test(polishDate)) {
                    return polishDate;
                }
                
                // Konwertuj z DD.MM.YYYY na YYYY-MM-DD
                const match = polishDate.match(/^(\d{2})\.(\d{2})\.(\d{4})$/);
                if (match) {
                    const [, day, month, year] = match;
                    return `${year}-${month}-${day}`;
                }
                
                throw new Error(`Nieprawidłowy format daty: ${polishDate}`);
            };

            // Konwertuj daty na format ISO jeśli potrzeba
            const isoDateFrom = convertPolishDateToISO(this.dateFrom);
            const isoDateTo = convertPolishDateToISO(this.dateTo);
            
            console.log('[SyncManager] 🔄 Konwersja dat:', {
                original: { from: this.dateFrom, to: this.dateTo },
                converted: { from: isoDateFrom, to: isoDateTo }
            });

            const requestData = {
                date_from: isoDateFrom,
                date_to: isoDateTo,
                days_count: selectedDaysNumber,           // POPRAWKA: Używaj liczby, nie stringa
                get_all_statuses: false                   // DODANE - wykluczamy anulowane i nieopłacone
            };

            console.log('[SyncManager] 📤 Wysyłanie zapytania z analizą objętości:', requestData);

            // Rzeczywiste połączenie z API
            const response = await fetch('/reports/api/fetch-orders-for-selection', {
                method: 'POST',
                headers: {
                    'Content-Type': 'application/json'
                },
                body: JSON.stringify(requestData)
            });

            // KROK 2: Pobieranie zamówień
            this.updateProgressiveLoading('Pobieranie zamówień...', 2);

            console.log('[SyncManager] 📥 Odpowiedź z serwera - status:', response.status);

            // DODAJ: Logowanie szczegółów odpowiedzi w przypadku błędu
            if (!response.ok) {
                let errorBody = '';
                try {
                    errorBody = await response.text();
                    console.error('[SyncManager] ❌ Błąd serwera - treść odpowiedzi:', errorBody);
                } catch (e) {
                    console.error('[SyncManager] ❌ Nie można odczytać treści błędu:', e);
                }
                throw new Error(`HTTP ${response.status}: ${response.statusText}. Body: ${errorBody}`);
            }

            const result = await response.json();
            console.log('[SyncManager] 📊 Dane z serwera (z analizą objętości):', result);

            if (result.success) {
                // KROK 3: Analizowanie produktów
                this.updateProgressiveLoading('Analizowanie produktów...', 3);

                this.fetchedOrders = result.orders || [];
                console.log('[SyncManager] ✅ Pobrano zamówienia z analizą objętości:', this.fetchedOrders.length);

                // *** NOWY KOD: Obsługa komunikatu z API ***
                if (result.message) {
                    console.log('[SyncManager] 📄 Komunikat z API:', result.message);
                    this.showApiMessage(result.message, result.ignored_existing > 0 ? 'info' : 'success');
                }

                // Symuluj czas analizowania (żeby użytkownik widział krok 3)
                await new Promise(resolve => setTimeout(resolve, 500));

                // KROK 4: Przygotowywanie listy
                this.updateProgressiveLoading('Przygotowywanie listy...', 4);

                // ZACHOWANA LOGIKA: Sprawdź problemy z objętością i wymiarami
                const ordersWithVolumeIssues = this.fetchedOrders.filter(order => order.has_volume_issues);
                console.log('[SyncManager] ⚠️ Zamówienia z problemami objętości:', ordersWithVolumeIssues.length);

                const ordersWithDimensionIssues = this.fetchedOrders.filter(order => order.has_dimension_issues);
                console.log('[SyncManager] ⚠️ Zamówienia z problemami wymiarów:', ordersWithDimensionIssues.length);

                // Analiza problemów z wymiarami (dla kompatybilności z progressive loading)
                this.analyzeOrdersForDimensionIssues();

                // Krótka pauza przed pokazaniem rezultatu
                await new Promise(resolve => setTimeout(resolve, 300));

                // Ukryj progressive loading
                this.hideProgressiveLoading();

                // Pokaż rezultat - ZACHOWANA LOGIKA z działającej wersji
                if (this.fetchedOrders.length === 0) {
                    this.showOrdersEmptyState();
                } else {
                    this.showOrdersListSuccess();

                    // ZACHOWANE: Pokaż informację o problemach z objętością
                    if (result.volume_issues_count > 0) {
                        this.showVolumeIssuesInfo(result.volume_issues_count);
                    }
                }

                // Obsługa paginacji jeśli istnieje
                if (result.pagination_info) {
                    console.log('[SyncManager] 📄 Info o paginacji:', result.pagination_info);
                }

            } else {
                // API zwróciło błąd
                this.hideProgressiveLoading();
                this.showOrdersError(result.error || result.message || 'Nieznany błąd API');
            }

        } catch (error) {
            console.error('[SyncManager] ❌ Błąd pobierania zamówień:', error);
            this.hideProgressiveLoading();
            this.showOrdersError(`Błąd połączenia: ${error.message}`);
        }
    }

    showOrdersListSuccess() {
        console.log('[SyncManager] ✅ Pokazywanie listy zamówień');

        // Ukryj loading, pokaż listę
        this.ordersLoadingState.style.display = 'none';
        this.ordersListContainer.style.display = 'flex';
        this.ordersEmptyState.style.display = 'none';
        this.ordersErrorState.style.display = 'none';

        // Aktualizuj licznik
        this.updateOrdersCount();

        // Renderuj zamówienia
        this.renderOrdersList();
    }

    // NOWA METODA: Analiza problemów z wymiarami
    analyzeOrdersForDimensionIssues() {
        console.log('[SyncManager] 🔍 Analizowanie problemów z wymiarami');

        this.ordersWithDimensionIssues.clear();

        this.fetchedOrders.forEach(order => {
            let hasIssues = false;
            const issueDetails = [];

            if (order.products) {
                order.products.forEach(product => {
                    // Sprawdź czy brakuje wymiarów
                    if (!product.length_cm || !product.width_cm || !product.thickness_mm) {
                        hasIssues = true;
                        issueDetails.push({
                            product_id: product.id || product.product_id,
                            product_name: product.name,
                            missing_dimensions: {
                                length: !product.length_cm,
                                width: !product.width_cm,
                                thickness: !product.thickness_mm
                            }
                        });
                    }

                    // Sprawdź czy wymiary są zerowe lub ujemne
                    if (product.length_cm <= 0 || product.width_cm <= 0 || product.thickness_mm <= 0) {
                        hasIssues = true;
                        if (!issueDetails.find(issue => issue.product_id === (product.id || product.product_id))) {
                            issueDetails.push({
                                product_id: product.id || product.product_id,
                                product_name: product.name,
                                invalid_dimensions: true
                            });
                        }
                    }
                });
            }

            if (hasIssues) {
                // POPRAWKA: Używaj order.order_id (z danych API) zamiast order.id
                const orderId = order.order_id || order.id;
                this.ordersWithDimensionIssues.set(orderId, {
                    order: order,
                    issues: issueDetails
                });

                // POPRAWKA: Używaj order.order_id dla logów
                console.log(`[SyncManager] ⚠️ Zamówienie ${order.order_id} ma problemy z wymiarami:`, issueDetails);
            }
        });

        console.log(`[SyncManager] 📊 Znaleziono ${this.ordersWithDimensionIssues.size} zamówień z problemami wymiarów`);
    }

    // NOWA metoda: pokazuje informację o problemach z objętością
    showVolumeIssuesInfo(count) {
        const container = document.getElementById('ordersListContainer');
        if (!container) return;

        // Usuń poprzednie powiadomienie jeśli istnieje
        const existingAlert = container.querySelector('.volume-issues-alert');
        if (existingAlert) {
            existingAlert.remove();
        }

        // Utwórz nowe powiadomienie
        const alert = document.createElement('div');
        alert.className = 'volume-issues-alert';
        alert.innerHTML = `
            <div class="alert alert-warning" style="margin-bottom: 20px;">
                <div class="alert-content">
                    <div class="alert-icon">⚠️</div>
                    <div class="alert-text">
                        <strong>Uwaga:</strong> ${count} produktów wymaga uzupełnienia objętości.
                        <br><small>Po wybraniu zamówień zostaniesz poproszony o wprowadzenie objętości dla produktów bez wymiarów.</small>
                    </div>
                </div>
            </div>
        `;

        // Wstaw na początku kontenera
        container.insertBefore(alert, container.firstChild);
    }

    // NOWA METODA: Renderowanie listy zamówień
    renderOrdersList() {
        console.log('[SyncManager] 🎨 Renderowanie listy zamówień');

        if (!this.ordersList || !this.orderTemplate) {
            console.error('[SyncManager] ❌ Brak ordersList lub orderTemplate');
            return;
        }

        // Wyczyść listę
        this.ordersList.innerHTML = '';

        this.fetchedOrders.forEach(order => {
            // POPRAWKA: Używaj createNewOrderElement zamiast createOrderElement
            const orderElement = this.createNewOrderElement(order);
            this.ordersList.appendChild(orderElement);
        });

        setTimeout(() => {
            this.selectAllOrders();
        }, 100);

        console.log(`[SyncManager] ✅ Wyrenderowano ${this.fetchedOrders.length} zamówień`);
    }

    createNewOrderElement(order) {
        console.log(`[SyncManager] 🏗️ Tworzenie nowego elementu zamówienia ${order.order_id}`);

        const template = document.getElementById('modalBlSyncOrderTemplate');
        if (!template) {
            console.error('[SyncManager] ❌ Brak template modalBlSyncOrderTemplate');
            return document.createElement('div');
        }

        const clone = template.content.cloneNode(true);
        const orderCard = clone.querySelector('.modal-bl-sync-order-card');

        if (!orderCard) {
            console.error('[SyncManager] ❌ Brak .modal-bl-sync-order-card w template');
            return clone;
        }

        // Ustaw ID zamówienia
        orderCard.setAttribute('data-order-id', order.order_id);

        // Ustaw checkbox
        const checkbox = clone.querySelector('.modal-bl-sync-checkbox');
        if (checkbox) {
            checkbox.setAttribute('data-order-id', order.order_id);
            checkbox.id = `order_${order.order_id}`;

            // Event listener dla nowego checkboxa
            checkbox.addEventListener('change', (e) => this.handleOrderSelection(e));
        }

        // Wypełnij dane zamówienia
        this.setNewOrderElementData(clone, order);

        // Wyłącz checkbox jeśli zamówienie już istnieje w bazie
        if (order.exists_in_database && checkbox) {
            checkbox.disabled = true;
            orderCard.classList.add('disabled');
        }

        console.log(`[SyncManager] ✅ Nowy element zamówienia ${order.order_id} utworzony`);
        return clone;
    }

    setNewOrderElementData(clone, order) {
        console.log(`[SyncManager] 🎨 Wypełnianie danych nowego zamówienia ${order.order_id}`);

        // Podstawowe elementy
        const orderNumber = clone.querySelector('.order-number');
        const customerName = clone.querySelector('.customer-name');
        const deliveryInfo = clone.querySelector('.delivery-info');
        const statusBadge = clone.querySelector('.order-status-badge');
        const statusBadgeContainer = clone.querySelector('.modal-bl-sync-status-badge');
        const baselinkerBtn = clone.querySelector('.baselinker-link');

        // Elementy kwot
        const paidAmount = clone.querySelector('.paid-amount');
        const remainingAmount = clone.querySelector('.remaining-amount');
        const productsAmount = clone.querySelector('.products-amount');
        const deliveryAmount = clone.querySelector('.delivery-amount');
        const totalAmount = clone.querySelector('.total-amount');

        // Daty zamówienia
        const dateAdd = clone.querySelector('.date-add');
        const dateConfirmed = clone.querySelector('.date-confirmed');
        const dateStatus = clone.querySelector('.date-status');

        // Ustaw podstawowe dane
        if (orderNumber) orderNumber.textContent = order.order_id || 'Brak ID';
        if (customerName) customerName.textContent = order.customer_name || order.delivery_fullname || 'Nieznany klient';

        // Informacje o dostawie  
        if (deliveryInfo) {
            const info = `${order.delivery_postcode || ''} ${order.delivery_city || ''}`.trim();
            deliveryInfo.textContent = info || 'Brak danych dostawy';
        }

        // Status zamówienia z kolorami
        if (statusBadge && statusBadgeContainer) {
            const statusId = order.order_status_id;
            const statusName = this.getStatusName(statusId);
            statusBadge.textContent = statusName;

            // Reset klas i dodaj odpowiednią
            statusBadgeContainer.className = 'modal-bl-sync-status-badge';
            if (statusId === 105112) {
                statusBadgeContainer.classList.add('status-new-unpaid');
            } else if (statusId === 155824) {
                statusBadgeContainer.classList.add('status-new-paid');
            } else if ([138619, 148832, 148831, 148830].includes(statusId)) {
                statusBadgeContainer.classList.add('status-in-production');
            } else if ([105113, 105114, 149763].includes(statusId)) {
                statusBadgeContainer.classList.add('status-shipped');
            } else if ([138624, 149778, 149779].includes(statusId)) {
                statusBadgeContainer.classList.add('status-delivered');
            } else if (statusId === 138625) {
                statusBadgeContainer.classList.add('status-cancelled');
            }
        }

        // Oblicz kwoty finansowe
        const financialData = this.calculateOrderAmounts(order);

        // Ustaw kwoty podsumowania
        if (productsAmount) productsAmount.textContent = financialData.productsAmount;
        if (deliveryAmount) deliveryAmount.textContent = financialData.deliveryAmount;
        if (totalAmount) totalAmount.textContent = financialData.totalAmount;

        // Ustaw kwoty płatności
        if (paidAmount) paidAmount.textContent = financialData.paidAmount;
        if (remainingAmount) {
            remainingAmount.textContent = financialData.remainingAmount;

            // Zmień kolor w zależności od kwoty
            if (financialData.remainingAmountNum > 0) {
                remainingAmount.classList.add('unpaid');
                // Dodaj też klasę do labela "Do zapłaty"
                const paymentLabel = remainingAmount.parentElement.querySelector('.modal-bl-sync-payment-label');
                if (paymentLabel && paymentLabel.textContent.includes('Do zapłaty')) {
                    paymentLabel.style.color = '#DC3545';
                }
            } else {
                remainingAmount.classList.remove('unpaid');
                remainingAmount.textContent = '0.00 PLN';
            }
        }

        // POPRAWKA: Link do Baselinker - prawidłowy schemat URL
        if (baselinkerBtn) {
            const correctUrl = `https://panel-f.baselinker.com/orders.php#order:${order.order_id}`;
            baselinkerBtn.href = correctUrl;
            baselinkerBtn.addEventListener('click', (e) => {
                e.preventDefault();
                window.open(correctUrl, '_blank');
                console.log(`[SyncManager] 🔗 Otwieranie Baselinker: ${correctUrl}`);
            });
        }

        // Ustaw daty - NOWE
        if (dateAdd) {
            dateAdd.textContent = order.date_add ? this.formatDateTime(order.date_add) : 'Brak';
        }
        if (dateConfirmed) {
            dateConfirmed.textContent = order.date_confirmed ? this.formatDateTime(order.date_confirmed) : 'Brak';
        }
        if (dateStatus) {
            dateStatus.textContent = order.date_in_status ? this.formatDateTime(order.date_in_status) : 'Brak';
        }

        // === NOWY KOD: Obsługa price type badge ===
        const priceTypeBadge = clone.querySelector('.price-type-badge');
        const priceTypeText = clone.querySelector('.price-type-text');

        if (priceTypeBadge && priceTypeText) {
            // Pobierz typ ceny z custom_extra_fields
            const priceType = order.custom_extra_fields && order.custom_extra_fields["106169"];

            if (priceType) {
                priceTypeBadge.style.display = 'block';

                // Usuń poprzednie klasy
                priceTypeBadge.classList.remove('netto', 'brutto', 'unknown');

                if (priceType.toLowerCase() === 'netto') {
                    priceTypeBadge.classList.add('netto');
                    priceTypeText.textContent = 'Netto';
                } else if (priceType.toLowerCase() === 'brutto') {
                    priceTypeBadge.classList.add('brutto');
                    priceTypeText.textContent = 'Brutto';
                } else {
                    priceTypeBadge.classList.add('unknown');
                    priceTypeText.textContent = 'Nieznane';
                }

                console.log(`[SyncManager] ℹ️ Zamówienie ${order.order_id} ma typ ceny: ${priceType}`);
            } else {
                // Brak informacji o price_type - ukryj badge
                priceTypeBadge.style.display = 'none';
            }
        }

        // === NOWY KOD: Stylowanie kafelka z problemami wymiarów ===
        const orderCard = clone.querySelector('.modal-bl-sync-order-card');
        if (orderCard) {
            // Sprawdź czy zamówienie ma usługi
            const hasManualInputNeeded = order.products && order.products.some(p =>
                p.volume_analysis && p.volume_analysis.analysis_type === 'manual_input_needed'
            );
            const hasVolumeOnly = order.products && order.products.some(p =>
                p.volume_analysis && p.volume_analysis.analysis_type === 'volume_only'
            );
            const hasServices = order.products && order.products.some(p =>
                p.volume_analysis && p.volume_analysis.analysis_type === 'service'
            );

            // Ogólne problemy z wymiarami (stara logika jako fallback)
            const hasDimensionIssues = order.has_dimension_issues || order.has_volume_issues;

            // ULEPSZONA LOGIKA KOLOROWANIA KAFELKA:
            if ((hasManualInputNeeded || hasDimensionIssues) && hasServices) {
                // Kombinacja problemów + usługi: tło czerwone/pomarańczowe + obrys niebieski
                orderCard.style.backgroundColor = hasManualInputNeeded ? '#FDF2F2' : '#FFFAF5'; // Czerwonawe lub pomarańczowe tło
                orderCard.style.border = '2px solid #007BFF'; // Niebieski obrys
                console.log(`[SyncManager] 🎨 Zamówienie ${order.order_id} ma problemy + usługi`);
            } else if (hasManualInputNeeded) {
                // Poważny problem: brak wymiarów i objętości - CZERWONY
                orderCard.style.backgroundColor = '#FDF2F2';
                orderCard.style.border = '2px solid #DC3545';
                console.log(`[SyncManager] 🚫 Zamówienie ${order.order_id} ma poważne problemy - czerwony`);
            } else if (hasVolumeOnly || hasDimensionIssues) {
                // Mniejszy problem: brak wymiarów ale ma objętość - POMARAŃCZOWY
                orderCard.style.backgroundColor = '#FFFAF5';
                orderCard.style.border = '2px solid #F48313';
                console.log(`[SyncManager] 📦 Zamówienie ${order.order_id} ma mniejsze problemy - pomarańczowy`);
            } else if (hasServices) {
                // Tylko usługi: niebieski
                orderCard.style.backgroundColor = '#F0F8FF';
                orderCard.style.border = '2px solid #007BFF';
                console.log(`[SyncManager] 🔧 Zamówienie ${order.order_id} ma tylko usługi - niebieski`);
            }
        }

        // Renderuj listę produktów w nowym stylu
        this.renderNewProductsList(clone, order);
    }

    renderNewProductsList(clone, order) {
        console.log(`[SyncManager] 📦 Renderowanie listy produktów (nowy styl) dla zamówienia ${order.order_id}`);

        const productsList = clone.querySelector('.modal-bl-sync-products-list');

        if (!order.products || !Array.isArray(order.products)) {
            console.log(`[SyncManager] ⚠️ Brak produktów dla zamówienia ${order.order_id}`);
            if (productsList) {
                productsList.innerHTML = '<div class="modal-bl-sync-product-item"><span class="modal-bl-sync-product-name">Brak danych o produktach</span></div>';
            }
            return;
        }

        // Wyczyść listę produktów
        if (productsList) {
            productsList.innerHTML = '';

            // Dodaj produkty do listy
            order.products.forEach((product) => {
                const productDiv = document.createElement('div');
                productDiv.className = 'modal-bl-sync-product-item';

                const productName = product.name || 'Nieznany produkt';
                const quantity = parseInt(product.quantity) || 1;
                const price = parseFloat(product.price_brutto) || 0;
                const totalPrice = price * quantity;

                // === NOWE: Sprawdź problemy z wymiarami i usługi ===
                const hasDimensionIssues = product.has_dimension_issues;
                const hasVolumeIssues = product.needs_manual_volume;
                const hasVolumeOnly = product.volume_analysis?.analysis_type === 'volume_only';
                const isService = product.volume_analysis?.analysis_type === 'service';

                // DODAJ SZCZEGÓŁOWY DEBUG
                console.log(`[SyncManager] 🔍 Produkt "${productName}":`, {
                    has_dimension_issues: hasDimensionIssues,
                    needs_manual_volume: hasVolumeIssues,
                    analysis_type: product.volume_analysis?.analysis_type,
                    has_volume_only: hasVolumeOnly,
                    is_service: isService
                });

                const hasProblems = hasDimensionIssues || hasVolumeIssues || hasVolumeOnly;

                // === NOWE: Ikona i kolor tekstu ===
                let problemIcon = '';
                let textColor = '#314254'; // Domyślny kolor

                if (isService) {
                    // Usługi: niebieski tekst + ikona
                    problemIcon = '🔧 ';
                    textColor = '#007BFF';
                    console.log(`[SyncManager] 🔧 Usługa - niebieski kolor`);
                } else if (product.volume_analysis?.analysis_type === 'manual_input_needed') {
                    // Brak wymiarów I objętości: CZERWONY (poważniejszy problem)
                    problemIcon = '🚫 ';
                    textColor = '#DC3545';
                    console.log(`[SyncManager] 🚫 Brak wymiarów i objętości - czerwony kolor`);
                } else if (product.volume_analysis?.analysis_type === 'volume_only') {
                    // Brak wymiarów, ale MA objętość: POMARAŃCZOWY (mniejszy problem)
                    problemIcon = '📦 ';
                    textColor = '#F48313';
                    console.log(`[SyncManager] 📦 Brak wymiarów, ale ma objętość - pomarańczowy kolor`);
                } else if (hasDimensionIssues) {
                    // Inne problemy z wymiarami: pomarańczowy (fallback)
                    problemIcon = '⚠️ ';
                    textColor = '#F48313';
                    console.log(`[SyncManager] ⚠️ Inne problemy wymiarów - pomarańczowy kolor`);
                }

                console.log(`[SyncManager] 🎨 Finalny kolor tekstu: ${textColor}, ikona: ${problemIcon}`);

                const nameWithQuantity = `${problemIcon}${productName} <span style="padding: 1px 5px; background-color: #EEEEEE; border-radius: 6px; font-size: 10px;">${quantity} szt.</span>`;

                productDiv.innerHTML = `
                <span class="modal-bl-sync-product-name" style="color: ${textColor}; font-weight: ${hasProblems || isService ? '600' : '400'};">${nameWithQuantity}</span>
                <span class="modal-bl-sync-product-price">${totalPrice.toFixed(2)} PLN</span>
            `;

                productsList.appendChild(productDiv);
            });

            console.log(`[SyncManager] 📦 Wyrenderowano ${order.products.length} produktów dla zamówienia ${order.order_id}`);
        }
    }

    updateOrdersCount() {
        console.log('[SyncManager] 🔄 Aktualizacja licznika zamówień (nowy styl)');

        // Pobierz rzeczywisty stan checkboxów
        const actuallySelectedOrderIds = this.getActuallySelectedOrderIds();
        const selectedCount = actuallySelectedOrderIds.length;
        const totalCount = this.fetchedOrders.length;

        // Synchronizuj selectedOrderIds z rzeczywistym stanem
        this.selectedOrderIds.clear();
        actuallySelectedOrderIds.forEach(id => this.selectedOrderIds.add(id));

        console.log(`[SyncManager] 📊 Rzeczywisty stan: ${selectedCount}/${totalCount} zamówień zaznaczonych`);

        // Aktualizuj licznik znalezionych zamówień
        const counter = document.getElementById('ordersCount');
        if (counter) {
            counter.textContent = `Znaleziono ${totalCount} ${totalCount === 1 ? 'zamówienie' : totalCount < 5 ? 'zamówienia' : 'zamówień'}`;
        }

        // Aktualizuj przycisk zapisu z prawidłową liczbą
        const saveBtn = document.getElementById('ordersSave');
        if (saveBtn) {
            saveBtn.disabled = selectedCount === 0;
            saveBtn.textContent = `Wybierz zamówienia`;

            console.log(`[SyncManager] 💾 Przycisk zaktualizowany: "Zapisz zamówienia (${selectedCount})"`);
        }
    }

    // ZAKTUALIZOWANA metoda tworzenia elementu zamówienia z oznaczeniem problemów objętości
    createOrderElement(order) {
        console.log(`[SyncManager] 🏗️ FALLBACK - createOrderElement dla zamówienia ${order.order_id}`);

        // POPRAWKA: Przekieruj do createNewOrderElement
        return this.createNewOrderElement(order);
    }

    getStatusText(status) {
        const statusMap = {
            'new': 'Nowe',
            'confirmed': 'Potwierdzone',
            'in_production': 'W produkcji',
            'ready': 'Gotowe',
            'sent': 'Wysłane',
            'delivered': 'Dostarczone',
            'cancelled': 'Anulowane',
            'returned': 'Zwrócone'
        };

        return statusMap[status] || status;
    }

    async startFetchingOrders() {
        console.log('[SyncManager] 🚀 Rozpoczynanie pobierania zamówień');

        if (this.isProcessing) {
            console.log('[SyncManager] ⏳ Już w trakcie pobierania, pomijam');
            return;
        }

        this.isProcessing = true;

        try {
            // Ukryj modal dni, pokaż modal zamówień
            this.hideDaysModal();
            this.showOrdersModal();

            // Pokaż stan loading w modal zamówień
            this.showOrdersLoadingState();

            // Rozpocznij pobieranie z progressive loading
            await this.fetchOrders();

        } catch (error) {
            console.error('[SyncManager] ❌ Błąd w startFetchingOrders:', error);
            this.hideProgressiveLoading();
            this.showOrdersError(`Nieoczekiwany błąd: ${error.message}`);
        } finally {
            this.isProcessing = false;
        }
    }

    initProgressiveLoadingEventListeners() {
        console.log('[SyncManager] 🔗 Inicjalizacja event listenerów progressive loading');

        // Przycisk "Zaznacz wszystkie"
        if (this.selectAllBtn) {
            this.selectAllBtn.addEventListener('click', () => {
                this.selectAllOrders();
            });
        }

        // Przycisk "Odznacz wszystkie"  
        if (this.deselectAllBtn) {
            this.deselectAllBtn.addEventListener('click', () => {
                this.deselectAllOrders();
            });
        }

        // Przycisk zapisz zamówienia - będzie kierować do wymiarów lub zapisywać
        if (this.ordersSaveBtn) {
            this.ordersSaveBtn.addEventListener('click', async () => {
                await this.handleOrdersSave();
            });
        }
    }

    // NOWA METODA: Pokazywanie stanu loading w modal zamówień
    showOrdersLoadingState() {
        if (this.ordersLoadingState) {
            this.ordersLoadingState.style.display = 'block';
        }
        if (this.ordersListContainer) {
            this.ordersListContainer.style.display = 'none';
        }
        if (this.ordersEmptyState) {
            this.ordersEmptyState.style.display = 'none';
        }
        if (this.ordersErrorState) {
            this.ordersErrorState.style.display = 'none';
        }
    }

    handleOrderSelection(event) {
        const checkbox = event.target;
        const orderId = checkbox.getAttribute('data-order-id');
        const isSelected = checkbox.checked;

        console.log(`[SyncManager] 📋 Zmiana selekcji zamówienia ${orderId}: ${isSelected}`);

        if (isSelected) {
            this.selectedOrderIds.add(orderId);
            console.log(`[SyncManager] ✅ Zaznaczono zamówienie: ${orderId}`);
        } else {
            this.selectedOrderIds.delete(orderId);
            console.log(`[SyncManager] ❌ Odznaczono zamówienie: ${orderId}`);
        }

        // Aktualizuj UI
        this.updateOrdersCount();
        this.updateOrdersSaveButton();
    }

    updateOrdersSaveButton() {
        if (this.ordersSaveBtn) {
            const hasSelected = this.selectedOrderIds.size > 0;
            this.ordersSaveBtn.disabled = !hasSelected;

            if (hasSelected) {
                // POPRAWKA: Sprawdź problemy używając order.order_id (string)
                const hasProblems = Array.from(this.selectedOrderIds).some(id =>
                    this.ordersWithDimensionIssues.has(id) // id już jest stringiem
                );

                if (hasProblems) {
                    this.ordersSaveBtn.textContent = `Dalej (${this.selectedOrderIds.size}) - wymiary wymagane`;
                    this.ordersSaveBtn.classList.add('btn-warning');
                    this.ordersSaveBtn.classList.remove('btn-primary');
                } else {
                    this.ordersSaveBtn.textContent = `Zapisz zamówienia (${this.selectedOrderIds.size})`;
                    this.ordersSaveBtn.classList.add('btn-primary');
                    this.ordersSaveBtn.classList.remove('btn-warning');
                }
            } else {
                this.ordersSaveBtn.textContent = 'Wybierz zamówienia';
                this.ordersSaveBtn.classList.remove('btn-primary', 'btn-warning');
            }
        }
    }

    setOrderElementData(clone, order) {
        console.log(`[SyncManager] 🎨 Wypełnianie danych zamówienia ${order.order_id}`);

        // Podstawowe dane zamówienia
        const orderNumber = clone.querySelector('.order-number');
        const customerName = clone.querySelector('.customer-name');
        const orderDate = clone.querySelector('.order-date');
        const deliveryInfo = clone.querySelector('.delivery-info');

        // Elementy statusu i kwot
        const statusBadge = clone.querySelector('.order-status-badge');
        const productsAmount = clone.querySelector('.products-amount');
        const deliveryAmount = clone.querySelector('.delivery-amount');
        const totalAmount = clone.querySelector('.total-amount');
        const paidAmount = clone.querySelector('.paid-amount');
        const remainingAmount = clone.querySelector('.remaining-amount');
        const baselinkerLink = clone.querySelector('.baselinker-link');

        // Ustaw podstawowe dane
        if (orderNumber) orderNumber.textContent = order.order_id || 'Brak ID';
        if (customerName) customerName.textContent = order.customer_name || order.delivery_fullname || 'Nieznany klient';

        // Data - konwersja timestamp
        if (orderDate) {
            const date = order.date_add ?
                new Date(order.date_add * 1000).toLocaleDateString('pl-PL') : 'Brak daty';
            orderDate.textContent = date;
        }

        // Informacje o dostawie  
        if (deliveryInfo) {
            const info = `${order.delivery_postcode || ''} ${order.delivery_city || ''}`.trim();
            deliveryInfo.textContent = info || 'Brak danych dostawy';
        }

        // Status zamówienia
        if (statusBadge) {
            const statusId = order.order_status_id;
            const statusName = this.getStatusName(statusId);
            statusBadge.textContent = statusName;

            // Reset klas i dodaj odpowiednią
            statusBadge.className = 'order-status-badge';
            if (statusId === 105112) {
                statusBadge.classList.add('status-new-unpaid');
            } else if (statusId === 155824) {
                statusBadge.classList.add('status-new-paid');
            } else if ([138619, 148832, 148831, 148830].includes(statusId)) {
                statusBadge.classList.add('status-in-production');
            } else if ([105113, 105114, 149763].includes(statusId)) {
                statusBadge.classList.add('status-shipped');
            } else if ([138624, 149778, 149779].includes(statusId)) {
                statusBadge.classList.add('status-delivered');
            } else if (statusId === 138625) {
                statusBadge.classList.add('status-cancelled');
            }
        }

        // Kwoty finansowe
        const financialData = this.calculateOrderAmounts(order);
        if (productsAmount) productsAmount.textContent = financialData.productsAmount;
        if (deliveryAmount) deliveryAmount.textContent = financialData.deliveryAmount;
        if (totalAmount) totalAmount.textContent = financialData.totalAmount;
        if (paidAmount) paidAmount.textContent = financialData.paidAmount;
        if (remainingAmount) remainingAmount.textContent = financialData.remainingAmount;

        // POPRAWKA: Link do Baselinker - prawidłowy schemat URL
        if (baselinkerLink) {
            const correctUrl = `https://panel-f.baselinker.com/orders.php#order:${order.order_id}`;
            baselinkerLink.href = correctUrl;
            baselinkerLink.addEventListener('click', (e) => {
                e.preventDefault();
                window.open(correctUrl, '_blank');
                console.log(`[SyncManager] 🔗 Otwieranie Baselinker: ${correctUrl}`);
            });
        }

        // Renderuj listę produktów
        this.renderProductsList(clone, order);

    }

    // NOWA metoda: dodaje oznaczenie problemów z objętością
    addVolumeIssueBadge(orderItem, order) {
        const badge = orderItem.querySelector('.volume-issue-badge');
        if (badge) {
            const volumeProductsCount = order.products?.filter(p => p.needs_manual_volume)?.length || 0;
            badge.textContent = `📏 Brak objętości (${volumeProductsCount})`;
            badge.style.display = 'block';
            badge.title = `${volumeProductsCount} produktów wymaga uzupełnienia objętości`;
        }
    }

    // NOWA metoda: dodaje oznaczenie istniejącego zamówienia
    addExistsBadge(orderItem) {
        const existsBadge = orderItem.querySelector('.exists-badge');
        if (existsBadge) {
            existsBadge.style.display = 'block';
        }
    }

    // NOWA metoda: pokazuje stan postępu zapisu
    showSaveProgress(message = 'Zapisywanie...') {
        const saveBtn = document.getElementById('ordersSave');
        if (saveBtn) {
            saveBtn.disabled = true;
            saveBtn.innerHTML = `<span class="spinner-border spinner-border-sm me-2"></span>${message}`;
        }

        // Pokaż overlay ładowania jeśli istnieje
        const loadingOverlay = document.getElementById('syncLoadingOverlay');
        if (loadingOverlay) {
            const title = document.getElementById('syncLoadingTitle');
            const text = document.getElementById('syncLoadingText');

            if (title) title.textContent = message;
            if (text) text.textContent = 'Proszę czekać...';

            loadingOverlay.style.display = 'flex';
        }
    }

    // NOWA metoda: ukrywa stan postępu zapisu
    hideSaveProgress() {
        const saveBtn = document.getElementById('ordersSave');
        if (saveBtn) {
            saveBtn.disabled = this.selectedOrderIds.size === 0;
            this.updateOrdersCounter(); // Przywróć oryginalny tekst
        }

        // Ukryj overlay ładowania
        const loadingOverlay = document.getElementById('syncLoadingOverlay');
        if (loadingOverlay) {
            loadingOverlay.style.display = 'none';
        }
    }

    // NOWA metoda: pokazuje komunikat sukcesu
    showSuccessMessage(result) {
        const message = result.message || 'Zamówienia zostały pomyślnie zapisane';

        // Użyj toast jeśli dostępny, w przeciwnym razie alert
        if (window.showToast) {
            window.showToast(message, 'success');
        } else {
            alert(message);
        }

        console.log('[SyncManager] ✅ Sukces:', message);
    }

    validateSelectedOrders() {
        const selectedOrders = this.fetchedOrders.filter(order =>
            this.selectedOrderIds.has(order.order_id.toString())
        );

        const ordersWithIssues = selectedOrders.filter(order => order.has_volume_issues);

        return {
            valid: ordersWithIssues.length === 0,
            ordersWithIssues: ordersWithIssues,
            totalSelected: selectedOrders.length
        };
    }

    // NOWA metoda: czyści dane po zakończeniu procesu
    clearSyncData() {
        this.fetchedOrders = [];
        this.selectedOrderIds.clear();
        this.productsNeedingVolume = [];
        this.isProcessing = false;
    }

    // NOWA METODA: Automatyczne zaznaczanie nowych zamówień
    autoSelectNewOrders() {
        console.log('[SyncManager] 🔄 Automatyczne zaznaczanie nowych zamówień');

        let autoSelectedCount = 0;
        let totalNewOrders = 0;

        // Znajdź wszystkie checkboxy dla zamówień które nie istnieją w bazie
        const checkboxes = this.ordersList.querySelectorAll('.order-select');

        checkboxes.forEach(checkbox => {
            const orderId = checkbox.getAttribute('data-order-id');

            // Znajdź odpowiadające zamówienie w danych
            const order = this.fetchedOrders.find(o => o.order_id == orderId);

            if (order && !order.exists_in_db) {
                totalNewOrders++;

                if (!checkbox.disabled) {
                    // Zaznacz zamówienie które nie istnieje w bazie i nie jest zablokowane
                    checkbox.checked = true;
                    this.selectedOrderIds.add(orderId);
                    autoSelectedCount++;

                    console.log(`[SyncManager] ✅ Auto-zaznaczono nowe zamówienie: ${orderId}`);
                } else {
                    console.log(`[SyncManager] ⚠️ Zamówienie ${orderId} jest nowe, ale zablokowane (prawdopodobnie problemy z wymiarami)`);
                }
            }
        });

        console.log(`[SyncManager] 📊 Automatyczne zaznaczanie zakończone:`, {
            totalNewOrders: totalNewOrders,
            autoSelectedCount: autoSelectedCount,
            skippedCount: totalNewOrders - autoSelectedCount
        });

        // Zapisz statystyki do użycia w innych metodach
        this.autoSelectionStats = {
            totalNewOrders: totalNewOrders,
            autoSelectedCount: autoSelectedCount,
            skippedCount: totalNewOrders - autoSelectedCount
        };
    }

    renderSingleOrder(order) {
        const orderElement = this.orderTemplate.content.cloneNode(true);

        const orderItem = orderElement.querySelector('.order-item');
        if (orderItem) {
            orderItem.setAttribute('data-order-id', order.order_id);
        }

        // WAŻNE: Sprawdź problemy z wymiarami i zaznacz wizualnie
        console.log(`[SyncManager] 🔍 Sprawdzanie wymiarów zamówienia ${order.order_id}:`, {
            has_dimension_issues: order.has_dimension_issues,
            products_with_issues: order.products_with_issues
        });

        if (order.has_dimension_issues) {
            if (orderItem) {
                orderItem.classList.add('has-dimension-issues');
            }
            console.log(`[SyncManager] ⚠️ Zamówienie ${order.order_id} ma problemy z wymiarami:`, order.products_with_issues);

            this.ordersWithDimensionIssues.set(order.order_id, {
                order: order,
                products_with_issues: order.products_with_issues || []
            });

            // Pokaż badge problemów z wymiarami
            const dimensionsBadge = orderElement.querySelector('.dimensions-issue-badge');
            if (dimensionsBadge) {
                dimensionsBadge.style.display = 'block';
                const issuesCount = order.products_with_issues?.length || 0;
                dimensionsBadge.textContent = `⚠️ Brak wymiarów (${issuesCount})`;
            }
        }

        // === NOWY KOD: Obsługa price type badge ===
        const priceTypeBadge = orderElement.querySelector('.price-type-badge');
        const priceTypeText = orderElement.querySelector('.price-type-text');

        if (priceTypeBadge && priceTypeText && order.price_type) {
            priceTypeBadge.style.display = 'block';

            // Usuń poprzednie klasy
            priceTypeBadge.classList.remove('netto', 'brutto', 'unknown');

            if (order.price_type === 'netto') {
                priceTypeBadge.classList.add('netto');
                priceTypeText.textContent = 'Netto';
            } else if (order.price_type === 'brutto') {
                priceTypeBadge.classList.add('brutto');
                priceTypeText.textContent = 'Brutto';
            } else {
                priceTypeBadge.classList.add('unknown');
                priceTypeText.textContent = 'Nieznane';
            }

            console.log(`[SyncManager] ℹ️ Zamówienie ${order.order_id} ma typ ceny: ${order.price_type}`);
        } else if (priceTypeBadge) {
            // Brak informacji o price_type - ukryj badge
            priceTypeBadge.style.display = 'none';
        }

        const checkbox = orderElement.querySelector('.order-select');
        if (checkbox) {
            checkbox.setAttribute('data-order-id', order.order_id);
        }

        if (order.exists_in_db) {
            console.log(`[SyncManager] ⚠️ Zamówienie ${order.order_id} już istnieje w bazie`);
            if (orderItem) {
                orderItem.classList.add('disabled');
            }
            if (checkbox) {
                checkbox.disabled = true;
            }
            const existsBadge = orderElement.querySelector('.exists-badge');
            if (existsBadge) {
                existsBadge.style.display = 'block';
            }
        } else {
            if (checkbox) {
                checkbox.addEventListener('change', (e) => {
                    this.handleOrderCheckboxChange(order.order_id, e.target.checked);
                });
            }
        }

        if (orderCard && (order.has_dimension_issues || order.has_volume_issues)) {
            orderCard.style.backgroundColor = '#FFFAF5';
            orderCard.style.border = '2px solid #F48313';
        }

        // Ustawianie statusu
        const statusBadge = orderElement.querySelector('.order-status-badge');
        if (statusBadge) {
            const statusId = order.order_status_id;
            const statusName = this.getStatusName(statusId);

            statusBadge.textContent = statusName;
            statusBadge.className = 'order-status-badge';

            // Dodaj klasę CSS w zależności od statusu
            if (statusId === 105112) {
                statusBadge.classList.add('status-new-unpaid');
            } else if (statusId === 155824) {
                statusBadge.classList.add('status-new-paid');
            } else if ([138619, 148832, 148831, 148830].includes(statusId)) {
                statusBadge.classList.add('status-in-production');
            } else if ([105113, 105114, 149763].includes(statusId)) {
                statusBadge.classList.add('status-shipped');
            } else if ([138624, 149778, 149779].includes(statusId)) {
                statusBadge.classList.add('status-delivered');
            } else if (statusId === 138625) {
                statusBadge.classList.add('status-cancelled');
            }

            console.log(`[SyncManager] 📊 Status zamówienia ${order.order_id}: ${statusName} (ID: ${statusId})`);
        }

        // Obliczanie kwot finansowych
        const financialData = this.calculateOrderAmounts(order);

        // Bezpieczne ustawianie tekstu
        const safeSetText = (selector, text, fallback = 'Brak danych') => {
            const element = orderElement.querySelector(selector);
            if (element) {
                element.textContent = text || fallback;
            }
        };

        // Wypełnij podstawowe informacje
        safeSetText('.order-number', order.order_id);
        safeSetText('.customer-name', order.customer_name || order.delivery_fullname);

        // Data - konwersja timestamp na datę
        const orderDate = order.date_add ? new Date(order.date_add * 1000).toLocaleDateString('pl-PL') : 'Brak daty';
        safeSetText('.order-date', orderDate);

        // Informacje o dostawie
        const deliveryInfo = `${order.delivery_postcode || ''} ${order.delivery_city || ''}`.trim();
        safeSetText('.delivery-info', deliveryInfo);

        // NOWE: Renderuj listę produktów
        this.renderProductsList(orderElement, order);

        // Wypełnij szczegółowe kwoty
        safeSetText('.products-amount', financialData.productsAmount);
        safeSetText('.delivery-amount', financialData.deliveryAmount);
        safeSetText('.total-amount', financialData.totalAmount);

        // Link do Baselinker
        const baselinkerLink = orderElement.querySelector('.baselinker-link');
        if (baselinkerLink) {
            baselinkerLink.addEventListener('click', (e) => {
                e.preventDefault();
                const url = `https://panel.baselinker.com/orders.php?action=order_details&order_id=${order.order_id}`;
                window.open(url, '_blank');
                console.log(`[SyncManager] 🔗 Otwieranie Baselinker dla zamówienia ${order.order_id}`);
            });
        }

        // Dodaj element do listy
        if (this.ordersList) {
            this.ordersList.appendChild(orderElement);
        }
    }

    renderProductsList(clone, order) {
        console.log(`[SyncManager] 📦 Renderowanie listy produktów dla zamówienia ${order.order_id}`);

        const productsSection = clone.querySelector('.products-section');
        const productsCountText = clone.querySelector('.products-count-text');
        const productsList = clone.querySelector('.products-list');

        if (!order.products || !Array.isArray(order.products)) {
            console.log(`[SyncManager] ⚠️ Brak produktów dla zamówienia ${order.order_id}`);
            if (productsCountText) {
                productsCountText.textContent = 'Brak danych o produktach';
            }
            if (productsSection) {
                productsSection.style.display = 'none';
            }
            return;
        }

        const productsCount = order.products.length;
        const problemProducts = order.products.filter(p =>
            p.has_dimension_issues || p.needs_manual_volume
        ).length;

        // Ustaw licznik produktów
        if (productsCountText) {
            let countText = `${productsCount} ${productsCount === 1 ? 'produkt' :
                productsCount < 5 ? 'produkty' : 'produktów'}`;

            if (problemProducts > 0) {
                countText += ` (${problemProducts} wymaga uzupełnienia)`;
            }

            productsCountText.textContent = countText;
            productsCountText.style.color = problemProducts > 0 ? '#dc3545' : '#495057';
            productsCountText.style.fontWeight = problemProducts > 0 ? '600' : '500';
        }

        // Wyczyść listę produktów
        if (productsList) {
            productsList.innerHTML = '';

            // Dodaj produkty do listy
            order.products.forEach((product, index) => {
                const productDiv = document.createElement('div');
                productDiv.className = 'product-item';
                productDiv.style.cssText = `
                padding: 8px 12px;
                border-bottom: 1px solid #f1f3f4;
                display: flex;
                justify-content: space-between;
                align-items: center;
                font-size: 12px;
            `;

                // Usuń border z ostatniego elementu
                if (index === order.products.length - 1) {
                    productDiv.style.borderBottom = 'none';
                }

                // Oznacz produkty z problemami
                const hasDimensionIssues = product.has_dimension_issues;
                const hasVolumeIssues = product.needs_manual_volume;

                if (hasDimensionIssues || hasVolumeIssues) {
                    productDiv.classList.add('has-dimension-issues');
                    productDiv.style.backgroundColor = '#fff5f5';
                    productDiv.style.borderLeft = '3px solid #dc3545';
                    productDiv.style.paddingLeft = '8px';
                }

                const productName = product.name || 'Nieznany produkt';
                const quantity = parseInt(product.quantity) || 1;
                const price = parseFloat(product.price_brutto) || 0;
                const totalPrice = price * quantity;

                // Określ ikonę problemu
                let problemIcon = '';
                if (hasDimensionIssues && hasVolumeIssues) {
                    problemIcon = '⚠️📏 ';
                } else if (hasDimensionIssues) {
                    problemIcon = '⚠️ ';
                } else if (hasVolumeIssues) {
                    problemIcon = '📏 ';
                }

                productDiv.innerHTML = `
                <div class="product-name" style="flex: 1; color: ${hasDimensionIssues || hasVolumeIssues ? '#F48313' : '#2c3e50'}; margin-right: 10px; line-height: 1.3; font-weight: ${hasDimensionIssues || hasVolumeIssues ? '600' : 'normal'};">
                    ${problemIcon}${productName}
                </div>
                <div class="product-details" style="display: flex; gap: 12px; align-items: center; color: #6c757d; white-space: nowrap;">
                    <span class="product-quantity" style="font-weight: 500;">${quantity} szt.</span>
                    <span class="product-price" style="font-weight: 500;">${totalPrice.toFixed(2)} PLN</span>
                </div>
            `;

                productsList.appendChild(productDiv);
            });

            console.log(`[SyncManager] 📦 Wyrenderowano ${order.products.length} produktów dla zamówienia ${order.order_id}`);
        }
    }

    updateRemainingAmount(clone, financialData) {
        const remainingAmount = clone.querySelector('.remaining-amount');
        if (remainingAmount) {
            remainingAmount.textContent = financialData.remainingAmount;

            // Zmień kolor w zależności od kwoty
            if (financialData.remainingAmountNum > 0) {
                remainingAmount.style.color = '#dc3545'; // Czerwony jeśli jest do zapłaty
            } else {
                remainingAmount.style.color = '#28a745'; // Zielony jeśli opłacone
                remainingAmount.textContent = 'Opłacone';
            }
        }
    }

    addOrderBadges(orderItem, order) {
        console.log(`[SyncManager] 🏷️ Dodawanie badge'ów dla zamówienia ${order.order_id}`);

        // Priorytet badge'ów (tylko jeden na raz):
        // 1. Zamówienie już w bazie (zielony)
        // 2. Problemy z wymiarami (czerwony) 
        // 3. Problemy z objętością (pomarańczowy)

        if (order.exists_in_database) {
            this.addExistsBadge(orderItem);
            console.log(`[SyncManager] 🏷️ Zamówienie ${order.order_id}: badge "W bazie"`);
            return;
        }

        if (order.has_dimension_issues) {
            this.addDimensionIssueBadge(orderItem, order);
            console.log(`[SyncManager] 🏷️ Zamówienie ${order.order_id}: badge "Brak wymiarów"`);
            return;
        }

        if (order.has_volume_issues) {
            this.addVolumeIssueBadge(orderItem, order);
            console.log(`[SyncManager] 🏷️ Zamówienie ${order.order_id}: badge "Brak objętości"`);
        }
    }

    addDimensionIssueBadge(orderItem, order) {
        const badge = orderItem.querySelector('.dimensions-issue-badge');
        if (badge) {
            const issuesCount = order.products_with_issues?.length ||
                order.products?.filter(p => p.has_dimension_issues)?.length || 0;
            badge.textContent = `⚠️ Brak wymiarów (${issuesCount})`;
            badge.style.display = 'block';
            badge.title = `${issuesCount} produktów nie ma wymiarów w nazwie`;
        }
    }

    // NOWA METODA: Renderowanie pojedynczych produktów w liście
    renderProductsInList(productsList, order) {
        if (!order.products || !Array.isArray(order.products)) {
            return;
        }

        // Stwórz mapę produktów z problemami wymiarów dla szybkiego dostępu
        const problemProductsMap = new Map();
        if (order.products_with_issues) {
            order.products_with_issues.forEach(problemProduct => {
                // Użyj nazwy produktu jako klucza, bo product_id może nie być unikalne
                problemProductsMap.set(problemProduct.name, problemProduct);
            });
        }

        order.products.forEach((product, index) => {
            const productDiv = document.createElement('div');
            productDiv.className = 'product-item';

            const productName = product.name || 'Nieznany produkt';
            const quantity = parseInt(product.quantity) || 1;
            const price = parseFloat(product.price_brutto) || 0;
            const totalPrice = price * quantity;

            // Sprawdź czy produkt ma problemy z wymiarami
            const hasDimensionIssues = problemProductsMap.has(productName);
            if (hasDimensionIssues) {
                productDiv.classList.add('has-dimension-issues');
            }

            productDiv.innerHTML = `
            <div class="product-name">
                ${hasDimensionIssues ? '⚠️ ' : ''}${productName}
            </div>
            <div class="product-details">
                <span class="product-quantity">${quantity} szt.</span>
                <span class="product-price">${totalPrice.toFixed(2)} PLN</span>
            </div>
        `;

            productsList.appendChild(productDiv);
        });

        console.log(`[SyncManager] 📦 Wyrenderowano ${order.products.length} produktów dla zamówienia ${order.order_id}`);
    }

    getStatusName(statusId) {
        if (!this.statusMap) {
            this.statusMap = {
                105112: 'NOWE - NIEOPŁACONE',
                155824: 'NOWE - OPŁACONE',
                138619: 'W PRODUKCJI - SUROWE',
                148832: 'W PRODUKCJI - OLEJOWANIE',
                148831: 'W PRODUKCJI - BEJCOWANIE',
                148830: 'W PRODUKCJI - LAKIEROWANIE',
                138620: 'PRODUKCJA ZAKOŃCZONA',
                138623: 'ZAMÓWIENIE SPAKOWANE',
                105113: 'PACZKA ZGŁOSZONA DO WYSYŁKI',
                105114: 'WYSŁANE - KURIER',
                149763: 'WYSŁANE - TRANSPORT WOODPOWER',
                149777: 'CZEKA NA ODBIÓR OSOBISTY',
                138624: 'DOSTARCZONA - KURIER',
                149778: 'DOSTARCZONA - TRANSPORT WOODPOWER',
                149779: 'ODEBRANE',
                138625: 'ZAMÓWIENIE ANULOWANE'
            };
        }

        return this.statusMap[statusId] || `STATUS ${statusId}` || 'NIEZNANY';
    }

    // Obliczanie kwot zamówienia
    calculateOrderAmounts(order) {
        console.log(`[SyncManager] 💰 Obliczanie kwot dla zamówienia ${order.order_id}`);

        let productsTotal = 0;
        let deliveryPrice = parseFloat(order.delivery_price) || 0;

        // Oblicz sumę produktów z order.products jeśli istnieje (preferowane)
        if (order.products && Array.isArray(order.products)) {
            productsTotal = order.products.reduce((sum, product) => {
                const price = parseFloat(product.price_brutto) || 0;
                const quantity = parseInt(product.quantity) || 1;
                return sum + (price * quantity);
            }, 0);
            console.log(`[SyncManager] 📊 Suma z produktów: ${productsTotal} PLN`);
        } else {
            // Fallback: jeśli nie ma szczegółów produktów, użyj order_value minus dostawa
            const orderValue = parseFloat(order.order_value) || 0;
            productsTotal = Math.max(0, orderValue - deliveryPrice); // zabezpieczenie przed ujemną wartością
            console.log(`[SyncManager] 📊 Suma fallback (order_value - delivery): ${productsTotal} PLN`);
        }

        const totalAmount = productsTotal + deliveryPrice;

        // NOWE: Obsługa payment_done i obliczanie pozostałej kwoty
        const paymentDone = parseFloat(order.payment_done) || 0;
        const remainingAmount = Math.max(0, totalAmount - paymentDone);

        // Formatowanie kwot
        const formatCurrency = (amount) => {
            return `${amount.toFixed(2)} PLN`;
        };

        const result = {
            productsAmount: formatCurrency(productsTotal),
            deliveryAmount: formatCurrency(deliveryPrice),
            totalAmount: formatCurrency(totalAmount),
            paidAmount: formatCurrency(paymentDone),
            remainingAmount: formatCurrency(remainingAmount),

            // Surowe wartości do obliczeń
            productsTotal: productsTotal,
            deliveryPrice: deliveryPrice,
            totalAmountNum: totalAmount,
            paidAmountNum: paymentDone,
            remainingAmountNum: remainingAmount
        };

        console.log(`[SyncManager] 💰 Kwoty zamówienia ${order.order_id}:`, {
            produkty: productsTotal,
            dostawa: deliveryPrice,
            razem: totalAmount,
            zapłacono: paymentDone,
            pozostało: remainingAmount
        });

        return result;
    }

    handleOrderCheckboxChange(orderId, isChecked) {
        console.log(`[SyncManager] ☑️ Zmiana checkbox zamówienia ${orderId}:`, isChecked);

        // Konwertuj na string aby być spójnym z resztą kodu
        const orderIdStr = String(orderId);

        if (isChecked) {
            this.selectedOrderIds.add(orderIdStr);
        } else {
            this.selectedOrderIds.delete(orderIdStr);
        }

        // DODANE: Sprawdź czy checkbox rzeczywiście został zaznaczony/odznaczony
        const checkbox = this.ordersList.querySelector(`[data-order-id="${orderIdStr}"]`);
        if (checkbox && checkbox.checked !== isChecked) {
            console.warn(`[SyncManager] ⚠️ Niezgodność stanu checkbox dla ${orderIdStr}: checkbox.checked=${checkbox.checked}, isChecked=${isChecked}`);
        }

        this.updateSaveButton();
        console.log('[SyncManager] 📊 Aktualnie wybrane zamówienia:', Array.from(this.selectedOrderIds));
    }

    // POPRAWKA 3: Dodaj walidację czy zamówienia netto powinny iść do modala wymiarów
    shouldCheckDimensions(order) {
        // Zamówienia netto nie wymagają sprawdzania wymiarów
        if (order.price_type === 'netto') {
            console.log(`[SyncManager] ℹ️ Zamówienie ${order.order_id} jest typu NETTO - pomijam sprawdzanie wymiarów`);
            return false;
        }

        // Tylko zamówienia brutto lub bez typu wymagają sprawdzania wymiarów
        return order.has_dimension_issues === true;
    }

    selectAllOrders() {
        console.log('[SyncManager] ✅ Zaznaczanie wszystkich zamówień');

        this.selectedOrderIds.clear();

        // POPRAWKA: Używaj order.order_id (to co przychodzi z API)
        this.fetchedOrders.forEach(order => {
            const orderId = String(order.order_id); // order_id z API
            this.selectedOrderIds.add(orderId);
        });

        // Aktualizuj checkboxy - znajdź po data-order-id
        const checkboxes = this.ordersList.querySelectorAll('.modal-bl-sync-checkbox');
        checkboxes.forEach(checkbox => {
            checkbox.checked = true;
        });

        this.updateOrdersCount();
        this.updateOrdersSaveButton();
    }

    deselectAllOrders() {
        console.log('[SyncManager] ❌ Odznaczanie wszystkich zamówień');

        this.selectedOrderIds.clear();

        // Aktualizuj checkboxy - znajdź po właściwej klasie
        const checkboxes = this.ordersList.querySelectorAll('.modal-bl-sync-checkbox');
        checkboxes.forEach(checkbox => {
            checkbox.checked = false;
        });

        this.updateOrdersCount();
        this.updateOrdersSaveButton();
    }

    showEmptyState() {
        console.log('[SyncManager] 📭 Pokazywanie empty state (nowy styl)');

        const loadingState = document.getElementById('ordersLoadingState');
        const listContainer = document.getElementById('ordersListContainer');
        const emptyState = document.getElementById('ordersEmptyState');
        const errorState = document.getElementById('ordersErrorState');

        if (loadingState) loadingState.style.display = 'none';
        if (listContainer) listContainer.style.display = 'none';
        if (emptyState) emptyState.style.display = 'block';
        if (errorState) errorState.style.display = 'none';
    }

    updateSaveButton() {
        const selectedCount = this.selectedOrderIds.size;
        
        if (this.ordersSaveBtn) {
            this.ordersSaveBtn.disabled = selectedCount === 0;
            this.ordersSaveBtn.textContent = `Zapisz zamówienia (${selectedCount})`;
        }

        console.log('[SyncManager] 🔄 Przycisk zapisz zaktualizowany:', selectedCount);
    }

    showDimensionsModal(orderIdsWithIssues) {
        console.log('[SyncManager] 📐 Pokazywanie modala wymiarów:', orderIdsWithIssues);
        
        this.hideOrdersModal();
        this.renderDimensionsList(orderIdsWithIssues);
        
        this.dimensionsModal.style.display = 'flex';
        setTimeout(() => {
            this.dimensionsModal.classList.add('show');
        }, 10);
    }

    hideDimensionsModal() {
        console.log('[SyncManager] 📐 Ukrywanie modala wymiarów');
        
        this.dimensionsModal.classList.remove('show');
        setTimeout(() => {
            this.dimensionsModal.style.display = 'none';
        }, 300);
    }

    renderDimensionsList(orderIdsWithIssues) {
        console.log('[SyncManager] 🎨 Renderowanie listy wymiarów dla zamówień:', orderIdsWithIssues);
        
        if (!this.dimensionsList || !this.dimensionOrderTemplate || !this.dimensionProductTemplate) {
            console.error('[SyncManager] ❌ Brak wymaganych elementów do renderowania wymiarów');
            return;
        }

        this.dimensionsList.innerHTML = '';
        this.dimensionFixes = {};

        orderIdsWithIssues.forEach(orderId => {
            const order = this.fetchedOrders.find(o => o.order_id == orderId);
            if (order && order.has_dimension_issues) {
                this.renderSingleOrderDimensions(order);
            }
        });

        console.log('[SyncManager] ✅ Lista wymiarów wyrenderowana');
    }

    renderSingleOrderDimensions(order) {
        const orderElement = this.dimensionOrderTemplate.content.cloneNode(true);
        
        // Wypełnij header zamówienia
        orderElement.querySelector('.order-number').textContent = order.order_id;
        orderElement.querySelector('.customer-name').textContent = order.delivery_fullname || 'Brak nazwy';
        orderElement.querySelector('.order-date').textContent = new Date(order.date_add).toLocaleDateString('pl-PL');
        
        const productsContainer = orderElement.querySelector('.dimension-products-list');
        
        // Renderuj produkty z problemami wymiarów
        order.products_with_issues.forEach(product => {
            const productElement = this.renderSingleProductDimensions(order.order_id, product);
            productsContainer.appendChild(productElement);
        });
        
        this.dimensionsList.appendChild(orderElement);
    }

    renderSingleProductDimensions(orderId, product) {
        const productElement = this.dimensionProductTemplate.content.cloneNode(true);
        
        // Wypełnij informacje o produkcie
        productElement.querySelector('.product-name').textContent = product.name;
        productElement.querySelector('.product-quantity span').textContent = product.quantity;
        productElement.querySelector('.missing-list').textContent = product.missing_dimensions.join(', ');
        
        // Ustaw obecne wartości wymiarów
        const currentDimensions = product.current_dimensions || {};
        const inputs = productElement.querySelectorAll('.dimension-input');

        const volumeInput = productElement.querySelector('.calculated-volume');
        // Ustaw data-attributes analogicznie do pozostałych:
        volumeInput.setAttribute('data-order-id', orderId);
        volumeInput.setAttribute('data-product-id', product.product_id);
        // Obsługa ręcznej zmiany objętości:
        volumeInput.addEventListener('input', () => {
            const manualValue = parseFloat(volumeInput.value);
            if (!isNaN(manualValue) && manualValue > 0) {
                // Nadpisz w tymczasowych poprawkach
                if (!this.dimensionFixes[orderId]) this.dimensionFixes[orderId] = {};
                if (!this.dimensionFixes[orderId][product.product_id]) this.dimensionFixes[orderId][product.product_id] = {};
                this.dimensionFixes[orderId][product.product_id]['volume_m3'] = manualValue;
            }
        });
        
        inputs.forEach(input => {
            const dimension = input.getAttribute('data-dimension');
            const currentValue = currentDimensions[dimension];
            
            if (currentValue) {
                input.value = currentValue;
            }
            
            // Dodaj data attributes dla identyfikacji
            input.setAttribute('data-order-id', orderId);
            input.setAttribute('data-product-id', product.product_id);
            
            // Obsługa zmiany wartości
            input.addEventListener('input', () => {
                this.handleDimensionChange(orderId, product.product_id, product.quantity);
            });
        });
        
        return productElement;
    }

    handleDimensionChange(orderId, productId, quantity) {
        const container = this.dimensionsList.querySelector(
            `.dimension-product-item input[data-order-id="${orderId}"][data-product-id="${productId}"]`
        ).closest('.dimension-product-item');
        const inputs = container.querySelectorAll('.dimension-input');
        const volumeInput = container.querySelector('.calculated-volume');

        const dims = {};
        let hasAll = true;
        inputs.forEach(input => {
            const key = input.getAttribute('data-dimension');
            const val = parseFloat(input.value);
            if (!isNaN(val) && val > 0) dims[key] = val;
            else hasAll = false;

            // Zapiszę w poprawkach wymiary
            if (!this.dimensionFixes[orderId]) this.dimensionFixes[orderId] = {};
            if (!this.dimensionFixes[orderId][productId]) this.dimensionFixes[orderId][productId] = {};
            this.dimensionFixes[orderId][productId][key] = val;
        });

        // Jeżeli wymiary zmienione, usuń ewentualne manualne nadpisanie objętości
        if (this.dimensionFixes[orderId] && this.dimensionFixes[orderId][productId]) {
            delete this.dimensionFixes[orderId][productId]['volume_m3'];
        }

        // Automatyczne obliczenie objętości
        if (hasAll && dims.length_cm && dims.width_cm && dims.thickness_mm) {
            const lengthM = dims.length_cm / 100;
            const widthM = dims.width_cm / 100;
            const thicknessM = dims.thickness_mm / 1000;
            const computed = lengthM * widthM * thicknessM * quantity;
            volumeInput.value = computed.toFixed(4);
        } else {
            volumeInput.value = '';
        }
    }

    async saveSelectedOrders() {
        console.log('[SyncManager] 💾 Zapisywanie zaznaczonych zamówień');
        try {
            // Pokaż globalny loading
            this.showGlobalLoading('Zapisywanie zamówień...');

            // POPRAWKA: Przygotuj order_ids zamiast całych obiektów
            const orderIds = Array.from(this.selectedOrderIds);

            console.log('[SyncManager] 📦 Zamówienia do zapisania:', orderIds.length);

            // POPRAWKA: Używaj tego samego endpointu co performSaveOrders()
            const response = await fetch('/reports/api/save-selected-orders-with-dimensions', {
                method: 'POST',
                headers: {
                    'Content-Type': 'application/json'
                },
                body: JSON.stringify({
                    order_ids: orderIds,                    // tablica ID zamówień
                    dimension_fixes: this.dimensionFixes || {}   // poprawki wymiarów (może być puste)
                })
            });

            if (!response.ok) {
                throw new Error(`HTTP ${response.status}: ${response.statusText}`);
            }

            const result = await response.json();

            if (result.success) {
                console.log('[SyncManager] ✅ Zamówienia zapisane pomyślnie');

                // Ukryj modal i odśwież tabelę
                this.hideAllModals();

                // Odśwież tabelę raportów jeśli istnieje
                if (window.reportsManager && typeof window.reportsManager.refreshTable === 'function') {
                    window.reportsManager.refreshTable();
                }

                // Pokaż komunikat sukcesu
                this.showSuccessMessage({
                    message: result.message || `Zapisano ${orderIds.length} zamówień`
                });
            } else {
                throw new Error(result.error || 'Błąd zapisu zamówień');
            }
        } catch (error) {
            console.error('[SyncManager] ❌ Błąd zapisywania:', error);
            this.showErrorMessage(`Błąd zapisu: ${error.message}`);
        } finally {
            this.hideGlobalLoading();
        }
    }

    hideAllModals() {
        if (this.daysModal) this.daysModal.style.display = 'none';
        if (this.ordersModal) this.ordersModal.style.display = 'none';
        if (this.dimensionsModal) this.dimensionsModal.style.display = 'none';
    }

    // Pomocnicza metoda dla zamówień bez problemów
    async saveSelectedOrdersWithoutIssues(selectedOrders) {
        // Implementacja zapisu bez poprawek wymiarów
        console.log('[SyncManager] ✅ Zapisywanie zamówień bez problemów z wymiarami');
        // Tu będzie logika zapisu do bazy...
    }

    async handleDimensionsBack() {
        console.log('[SyncManager] ⬅️ Powrót z modala wymiarów do listy zamówień');
        this.hideDimensionsModal();
        this.showOrdersModal();
    }

    async handleDimensionsSkip() {
        console.log('[SyncManager] ⏭️ Pomiń wymiary i zapisz zamówienia');
        
        if (!confirm('Czy na pewno chcesz pominąć uzupełnianie wymiarów? Produkty bez wymiarów nie będą miały obliczonej objętości (m³).')) {
            return;
        }
        
        const selectedOrdersList = Array.from(this.selectedOrderIds);
        this.hideDimensionsModal();
        await this.saveOrdersWithoutDimensions(selectedOrdersList);
    }

    async handleDimensionsSave() {
        console.log('[SyncManager] 💾 Zapisz zamówienia z uzupełnionymi wymiarami');
        
        const selectedOrdersList = Array.from(this.selectedOrderIds);
        this.hideDimensionsModal();
        await this.saveOrdersWithDimensions(selectedOrdersList, this.dimensionFixes);
    }

    async saveOrdersWithoutDimensions(orderIds) {
        console.log('[SyncManager] 💾 Zapisywanie zamówień bez poprawek wymiarów');
        await this.performSaveOrders(orderIds, {});
    }

    async saveOrdersWithDimensions(orderIds, dimensionFixes) {
        console.log('[SyncManager] 💾 Zapisywanie zamówień z poprawkami wymiarów:', dimensionFixes);
        await this.performSaveOrders(orderIds, dimensionFixes);
    }

    async performSaveOrders(orderIds, dimensionFixes = {}) {
        if (this.isProcessing) {
            console.warn('[SyncManager] ⚠️ Proces zapisywania już trwa');
            return;
        }

        this.isProcessing = true;
        this.showGlobalLoading('Zapisywanie zamówień...', 'Przetwarzanie wybranych zamówień');

        try {
            const requestData = {
                order_ids: orderIds,
                dimension_fixes: dimensionFixes
            };

            console.log('[SyncManager] 📤 Wysyłanie zamówień do zapisania:', requestData);

            const response = await fetch('/reports/api/save-selected-orders-with-dimensions', {
                method: 'POST',
                headers: {
                    'Content-Type': 'application/json',
                },
                body: JSON.stringify(requestData)
            });

            if (!response.ok) {
                throw new Error(`HTTP ${response.status}: ${response.statusText}`);
            }

            const result = await response.json();
            console.log('[SyncManager] 📥 Wynik zapisywania:', result);

            if (result.success) {
                this.handleSaveSuccess(result);
            } else {
                throw new Error(result.error || 'Błąd zapisywania zamówień');
            }

        } catch (error) {
            console.error('[SyncManager] ❌ Błąd zapisywania zamówień:', error);
            this.handleSaveError(error);
        } finally {
            this.isProcessing = false;
            this.hideGlobalLoading();
        }
    }

    handleSaveSuccess(result) {
        console.log('[SyncManager] ✅ Zamówienia zapisane pomyślnie');

        // Przygotuj wiadomość dla toast'a
        let message = '🎉 Synchronizacja zakończona pomyślnie!';

        // Dodaj szczegóły jeśli są dostępne
        const details = [];
        if (result.orders_added > 0) {
            details.push(`✅ Zapisano ${result.orders_added} produktów`);
        }
        if (result.orders_updated > 0) {
            details.push(`🔄 Zaktualizowano ${result.orders_updated} zamówień`);
        }
        if (result.orders_processed > 0) {
            details.push(`📊 Przetworzono ${result.orders_processed} zamówień`);
        }

        // Połącz wiadomość główną ze szczegółami
        if (details.length > 0) {
            message += ' ' + details.join(', ');
        }

        // Użyj toast zamiast alert
        this.showSuccessMessage({ message: message });

        // Zamknij wszystkie modale po krótkim opóźnieniu (żeby toast był widoczny)
        setTimeout(() => {
            this.resetState();
            this.hideDaysModal();
            this.hideOrdersModal();
            this.hideDimensionsModal();

            // Odśwież dane na stronie
            if (window.reportsManager && typeof window.reportsManager.refreshData === 'function') {
                window.reportsManager.refreshData();
            } else {
                window.location.reload();
            }
        }, 1000); // 1 sekunda żeby toast był widoczny
    }

    handleSaveError(error) {
        console.error('[SyncManager] ❌ Błąd zapisywania:', error);

        // Użyj toast zamiast alert dla błędów
        this.showErrorMessage(`Błąd podczas zapisywania zamówień: ${error.message}`);
    }

    // =====================================================
    // ZAPISYWANIE ZAMÓWIEŃ Z OBSŁUGĄ PROBLEMÓW WYMIARÓW
    // =====================================================

    async checkOrdersForVolumeProblems() {
        console.log('[SyncManager] 🔍 Sprawdzanie problemów z objętością');

        try {
            if (!this.fetchedOrders || this.fetchedOrders.length === 0) {
                console.log('[SyncManager] ⚠️ Brak pobranych zamówień do sprawdzenia');
                this.showErrorMessage('Nie pobrano zamówień do sprawdzenia problemów z objętością.');
                this.showOrdersModal();
                return;
            }

            const selectedOrders = this.fetchedOrders.filter(order => 
                this.selectedOrderIds.has(order.order_id.toString())
            );

            console.log(`[SyncManager] 📊 Sprawdzanie ${selectedOrders.length} zaznaczonych zamówień`);

            // DODAJ DEBUGGING - sprawdź co mają zamówienia
            selectedOrders.forEach(order => {
                console.log(`[DEBUG] Zamówienie ${order.order_id}:`, {
                    has_volume_issues: order.has_volume_issues,
                    products: order.products?.length || 0,
                    produkty_details: order.products?.map(p => ({
                        name: p.name,
                        analysis_type: p.volume_analysis?.analysis_type,
                        volume: p.volume_analysis?.volume,
                        has_dimension_issues: p.has_dimension_issues
                    }))
                });
            });

            const productsNeedingVolume = [];
            
            selectedOrders.forEach(order => {
                console.log(`[DEBUG] Sprawdzam zamówienie ${order.order_id}, has_volume_issues: ${order.has_volume_issues}`);
                
                if (order.products) {
                    order.products.forEach(product => {
                        const analysis = product.volume_analysis;
                        console.log(`[DEBUG] Produkt ${product.name}:`, {
                            analysis_type: analysis?.analysis_type,
                            volume: analysis?.volume,
                            will_include: analysis && (
                                analysis.analysis_type === 'manual_input_needed'
                            )
                        });

                        // NOWE: Pomiń usługi przy sprawdzaniu potrzeby modala objętości
                        if (analysis && analysis.analysis_type === 'service') {
                            console.log(`[SyncManager] 📋 Pominięto usługę: ${product.name}`);
                            return; // Pomiń usługi - nie dodawaj do productsNeedingVolume
                        }
                        
                        if (analysis && (
                            analysis.analysis_type === 'manual_input_needed' ||
                            analysis.analysis_type === 'volume_only'
                        )) {
                            productsNeedingVolume.push({
                                order_id: order.order_id,
                                product_id: product.id || product.product_id,
                                product_name: product.name,
                                quantity: product.quantity || 1,
                                analysis: product.volume_analysis,
                                order_info: {
                                    // POPRAWKA: Lepsze mapowanie danych klienta
                                    customer_name: order.customer_name || order.delivery_fullname || order.invoice_fullname || 'Nieznany klient',
                                    order_date: order.date_add || order.order_date,
                                    
                                    // DODAJ WSZYSTKIE 3 DATY:
                                    date_add: order.date_add,           // Data złożenia
                                    payment_date: order.payment_date,   // Data płatności  
                                    delivery_date: order.delivery_date, // Data dostawy
                                    
                                    // DODATKOWE INFORMACJE:
                                    order_status: order.order_status_name || order.current_status || 'Nieznany status',
                                    total_value: order.total_value || order.value_net || 0
                                }
                            });
                        }
                    });
                }
            });

            console.log(`[SyncManager] 📊 Produkty wymagające objętości: ${productsNeedingVolume.length}`);
            console.log('[DEBUG] Lista produktów:', productsNeedingVolume);

            if (productsNeedingVolume.length > 0) {
                console.log('[SyncManager] ✅ Pokazuję modal objętości');
                this.productsNeedingVolume = productsNeedingVolume;
                this.volumeManager.showModal(productsNeedingVolume);
            } else {
                console.log('[SyncManager] ✅ Brak problemów z objętością, przechodzę do zapisu');
                await this.saveOrdersDirectly(selectedOrders);
            }

        } catch (error) {
            console.error('[SyncManager] ❌ Błąd sprawdzania problemów z objętością:', error);
            this.showErrorMessage('Wystąpił błąd podczas sprawdzania problemów z objętością. Odśwież stronę i spróbuj ponownie.');
            this.showOrdersModal();
        }
    }
    
    async handleOrdersSave() {
        console.log('[SyncManager] 💾 Obsługa zapisywania zamówień');

        if (this.selectedOrderIds.size === 0) {
            console.log('[SyncManager] ⚠️ Brak zaznaczonych zamówień');
            return;
        }

        // NOWA LOGIKA: Sprawdź problemy z objętością ZAMIAST wymiarów
        await this.checkOrdersForVolumeProblems();
    }

    proceedToDimensionsStep() {
        console.log('[SyncManager] 📐 Przejście do kroku wymiarów');

        // Tu będzie logika przejścia do kroku 3 (modal wymiarów)
        // Na razie placeholder
        this.showInfoToast('Przejście do uzupełnienia wymiarów - do implementacji w następnym kroku');
    }

    // NOWA metoda: pokazuje modal objętości
    async showVolumeModal(ordersData) {
        console.log('[SyncManager] 📏 Pokazywanie modala objętości z analizą', ordersData);

        // Przygotuj dane produktów wymagających objętości
        const productsNeedingVolume = [];

        ordersData.forEach(order => {
            if (order.products && Array.isArray(order.products)) {
                order.products.forEach(product => {
                    // Sprawdź czy produkt wymaga ręcznego wprowadzenia objętości
                    if (product.volume_analysis && 
                        (product.volume_analysis.analysis_type === 'manual_input_needed' || 
                        product.volume_analysis.analysis_type === 'volume_only')) {
                        
                        productsNeedingVolume.push({
                            order_id: order.order_id,
                            product_id: product.product_id || 'unknown',
                            product_name: product.name,
                            quantity: product.quantity,
                            analysis: product.volume_analysis,
                            order_info: {
                                customer_name: order.delivery_fullname || order.buyer_company || 'Nieznany klient',
                                date: order.date_add ? this.formatDate(new Date(order.date_add * 1000)) : 'Brak daty'
                            }
                        });
                    }
                });
            }
        });

        console.log(`[SyncManager] Produkty wymagające uzupełnienia objętości: ${productsNeedingVolume.length}`);

        if (productsNeedingVolume.length === 0) {
            // Brak produktów wymagających objętości - przejdź do zapisu
            this.saveSelectedOrders();
            return;
        }

        // Ukryj modal zamówień
        this.hideOrdersModal();

        // Pokaż modal objętości z przygotowanymi danymi
        if (window.volumeManager) {
            window.volumeManager.showModal(productsNeedingVolume);
        } else {
            console.error('[SyncManager] VolumeManager nie jest dostępny');
            alert('Błąd: Moduł zarządzania objętościami nie jest dostępny.');
        }
    }

    // NOWA metoda: pokazuje stan postępu zapisu
    showSaveProgress(message = 'Zapisywanie...') {
        const saveBtn = document.getElementById('ordersSave');
        if (saveBtn) {
            saveBtn.disabled = true;
            saveBtn.innerHTML = `<span class="spinner-border spinner-border-sm me-2" style="width: 1rem; height: 1rem;"></span>${message}`;
        }

        // Pokaż overlay ładowania jeśli istnieje
        if (this.globalLoading) {
            if (this.globalLoadingTitle) this.globalLoadingTitle.textContent = message;
            if (this.globalLoadingText) this.globalLoadingText.textContent = 'Proszę czekać...';
            this.globalLoading.style.display = 'flex';
        }
    }

    // NOWA metoda: ukrywa stan postępu zapisu
    hideSaveProgress() {
        const saveBtn = document.getElementById('ordersSave');
        if (saveBtn) {
            saveBtn.disabled = this.selectedOrderIds.size === 0;
            this.updateSaveButton(); // Przywróć oryginalny tekst
        }

        // Ukryj overlay ładowania
        if (this.globalLoading) {
            this.globalLoading.style.display = 'none';
        }
    }

    // NOWA metoda: pokazuje komunikat sukcesu
    showSuccessMessage(result) {
        const message = result.message || 'Zamówienia zostały pomyślnie zapisane';

        // Użyj toast jeśli dostępny, w przeciwnym razie alert
        if (window.showToast) {
            window.showToast(message, 'success');
        } else {
            alert(message);
        }

        console.log('[SyncManager] ✅ Sukces:', message);
    }

    // NOWA metoda: pokazuje komunikat błędu
    showErrorMessage(message) {
        // Użyj toast jeśli dostępny, w przeciwnym razie alert
        if (window.showToast) {
            window.showToast(message, 'error');
        } else {
            alert(message);
        }
        console.error('[SyncManager] ❌ Błąd:', message);
    }

    /**
     * NOWA: Pokazuje toast ostrzeżenia
     */
    showWarningToast(message) {
        if (window.showToast) {
            window.showToast(message, 'warning');
        } else {
            alert(message);
        }
        console.warn('[SyncManager] ⚠️ Ostrzeżenie:', message);
    }

    /**
     * NOWA: Pokazuje toast informacyjny
     */
    showInfoToast(message) {
        if (window.showToast) {
            window.showToast(message, 'info');
        } else {
            alert(message);
        }
        console.info('[SyncManager] ℹ️ Info:', message);
    }

    /**
     * NOWA: Modal potwierdzenia zastępujący confirm()
     */
    showConfirmDialog(message, title = 'Potwierdzenie') {
        return new Promise((resolve) => {
            const modal = document.createElement('div');
            modal.className = 'sync-modal-overlay';
            modal.innerHTML = `
                <div class="sync-modal-content confirmation-modal">
                    <div class="sync-modal-header">
                        <h5 class="sync-modal-title">${title}</h5>
                        <button type="button" class="sync-modal-close" aria-label="Zamknij">
                            <i class="fas fa-times"></i>
                        </button>
                    </div>
                    <div class="sync-modal-body">
                        <p>${message}</p>
                    </div>
                    <div class="sync-modal-footer">
                        <button type="button" class="btn btn-secondary confirm-cancel">Anuluj</button>
                        <button type="button" class="btn btn-primary confirm-ok">OK</button>
                    </div>
                </div>
            `;

            const closeModal = (result) => {
                modal.remove();
                resolve(result);
            };

            modal.querySelector('.sync-modal-close').addEventListener('click', () => closeModal(false));
            modal.querySelector('.confirm-cancel').addEventListener('click', () => closeModal(false));
            modal.querySelector('.confirm-ok').addEventListener('click', () => closeModal(true));

            const handleKeydown = (e) => {
                if (e.key === 'Escape') {
                    closeModal(false);
                    document.removeEventListener('keydown', handleKeydown);
                }
            };
            document.addEventListener('keydown', handleKeydown);

            modal.addEventListener('click', (e) => {
                if (e.target === modal) closeModal(false);
            });

            document.body.appendChild(modal);
            setTimeout(() => modal.querySelector('.confirm-ok').focus(), 100);
        });
    }

    /**
     * NOWA: Dodawanie stylów dla modala potwierdzenia
     */
    addConfirmationModalStyles() {
        if (document.getElementById('confirmation-modal-styles')) return;

        const styleSheet = document.createElement('style');
        styleSheet.id = 'confirmation-modal-styles';
        styleSheet.textContent = `
            .confirmation-modal { max-width: 500px; width: 90%; z-index: 9999; }
            .confirmation-modal .sync-modal-body {
                padding: 20px; font-size: 16px; line-height: 1.5; color: #555;
            }
            .confirmation-modal .sync-modal-footer {
                padding: 15px 20px; display: flex; gap: 10px; justify-content: flex-end;
                background: #f8f9fa; border-top: 1px solid #dee2e6;
            }
            .confirmation-modal .btn {
                padding: 8px 20px; border-radius: 6px; font-weight: 500;
                transition: all 0.2s ease;
            }
            .confirmation-modal .btn-secondary {
                background: #6c757d; border-color: #6c757d; color: white;
            }
            .confirmation-modal .btn-secondary:hover {
                background: #5a6268; border-color: #545b62;
            }
            .confirmation-modal .btn-primary {
                background: #007bff; border-color: #007bff; color: white;
            }
            .confirmation-modal .btn-primary:hover {
                background: #0069d9; border-color: #0062cc;
            }
        `;
        document.head.appendChild(styleSheet);
    }

    extractProductsNeedingVolume(selectedOrders) {
        const productsNeedingVolume = [];

        selectedOrders.forEach(order => {
            order.products.forEach((product, productIndex) => {
                if (product.needs_manual_volume) {
                    productsNeedingVolume.push({
                        order_id: order.order_id,
                        product_id: product.product_id || 'unknown',
                        order_product_id: product.order_product_id, // ✅ DODAJ order_product_id
                        product_index: productIndex, // ✅ DODAJ indeks produktu
                        product_name: product.name,
                        quantity: product.quantity || 1,
                        order_info: {
                            customer_name: order.customer_name,
                            date: order.date_created
                        },
                        analysis: product.volume_analysis
                    });
                }
            });
        });

        return productsNeedingVolume;
    }

    // NOWA metoda: pokazuje modal objętości
    async showVolumeModal(productsNeedingVolume) {
        console.log('[SyncManager] 📏 Pokazywanie modala objętości');

        // Ukryj modal zamówień
        this.hideOrdersModal();

        // Sprawdź dostępność VolumeManager
        if (!this.volumeManager) {
            console.error('[SyncManager] VolumeManager nie jest dostępny');
            alert('Błąd: moduł obsługi objętości nie jest dostępny. Odśwież stronę i spróbuj ponownie.');
            this.showOrdersModal();
            return;
        }

        // Zapisz produkty do późniejszego użycia
        this.productsNeedingVolume = productsNeedingVolume;

        // Pokaż modal objętości
        this.volumeManager.showModal(productsNeedingVolume);
    }

    // NOWA metoda: bezpośredni zapis zamówień (bez problemów z objętością)
    async saveOrdersDirectly(selectedOrders) {
        console.log('[SyncManager] 💾 Bezpośredni zapis zamówień z analizą objętości');

        try {
            this.showSaveProgress('Zapisywanie zamówień...');

            const orderIds = selectedOrders.map(order => order.order_id);

            // ✅ DODAJ DEBUGOWANIE DANYCH PRZED WYSŁANIEM
            console.log('[SyncManager] 🔍 Dane do wysłania:', {
                orderIds: orderIds,
                selectedOrders: selectedOrders.length,
                firstOrder: selectedOrders[0]
            });

            const response = await fetch('/reports/api/save-orders-with-volumes', {
                method: 'POST',
                headers: {
                    'Content-Type': 'application/json',
                },
                body: JSON.stringify({
                    order_ids: orderIds,
                    volume_fixes: {}, // Pusty - system użyje automatycznej analizy
                    orders_data: selectedOrders  // ✅ DODAJ PEŁNE DANE ZAMÓWIEŃ!
                })
            });

            if (!response.ok) {
                const errorText = await response.text();
                console.error('[SyncManager] ❌ HTTP Error:', response.status, errorText);
                throw new Error(`HTTP ${response.status}: ${response.statusText}`);
            }

            const result = await response.json();

            if (result.success) {
                this.showSuccessMessage(result);
                this.hideOrdersModal();

                // ✅ POPRAWKA: Wymuś odświeżenie tabeli
                if (window.reportsManager && typeof window.reportsManager.refreshData === 'function') {
                    window.reportsManager.refreshData();
                } else {
                    setTimeout(() => window.location.reload(), 1000);
                }
            }

        } catch (error) {
            console.error('[SyncManager] Błąd bezpośredniego zapisu:', error);
            throw error;
        } finally {
            this.hideSaveProgress();
        }
    }

    // NOWA metoda: wyodrębnia produkty wymagające ręcznego wprowadzenia objętości
    extractProductsNeedingVolume(selectedOrders) {
        const productsNeedingVolume = [];

        selectedOrders.forEach(order => {
            order.products.forEach((product, productIndex) => {
                if (product.needs_manual_volume) {
                    productsNeedingVolume.push({
                        order_id: order.order_id,
                        product_id: product.product_id || 'unknown',
                        order_product_id: product.order_product_id, // ✅ DODAJ order_product_id
                        product_index: productIndex, // ✅ DODAJ indeks produktu
                        product_name: product.name,
                        quantity: product.quantity || 1,
                        order_info: {
                            customer_name: order.customer_name,
                            date: order.date_created
                        },
                        analysis: product.volume_analysis
                    });
                }
            });
        });

        return productsNeedingVolume;
    }

    getActuallySelectedOrderIds() {
        const selectedIds = [];
        const checkboxes = document.querySelectorAll('#ordersList .modal-bl-sync-checkbox:checked');

        checkboxes.forEach(checkbox => {
            const orderId = checkbox.getAttribute('data-order-id');
            if (orderId) {
                selectedIds.push(orderId);
            }
        });

        console.log('[SyncManager] 🔍 Rzeczywisty stan checkboxów:', selectedIds);
        return selectedIds;
    }

    showDimensionFixModal(ordersWithIssues, allSelectedOrders) {
        console.log('[SyncManager] 🔧 Tworzenie modala uzupełnienia wymiarów dla zamówień:', ordersWithIssues);
        
        this.hideOrdersModal();
        
        const issuesData = ordersWithIssues.map(orderId => {
            const issueInfo = this.ordersWithDimensionIssues.get(orderId);
            return {
                orderId: orderId,
                order: issueInfo.order,
                products: issueInfo.products_with_issues
            };
        });

        this.createDimensionFixModal(issuesData, allSelectedOrders);
    }

    createDimensionFixModal(issuesData, allSelectedOrders) {
        console.log('[SyncManager] 🏗️ Tworzenie modala uzupełnienia wymiarów');

        const existingModal = document.getElementById('dimensionFixModal');
        if (existingModal) {
            existingModal.remove();
        }

        const modal = document.createElement('div');
        modal.id = 'dimensionFixModal';
        modal.className = 'sync-modal show';
        
        let productsHtml = '';
        
        issuesData.forEach(issue => {
            const order = issue.order;
            
            productsHtml += `
                <div class="dimension-fix-order">
                    <div class="dimension-fix-order-header">
                        <h4>Zamówienie #${order.order_id}</h4>
                        <span class="order-customer">👤 ${order.customer_name}</span>
                    </div>
                    <div class="dimension-fix-products">
            `;
            
            issue.products.forEach(product => {
                productsHtml += `
                    <div class="dimension-fix-product" data-order-id="${order.order_id}" data-product-index="${product.index}">
                        <div class="product-info">
                            <strong>${product.index}. ${product.name}</strong>
                            <span class="product-quantity">Ilość: ${product.quantity} szt.</span>
                        </div>
                        
                        <!-- Opcjonalne pola wymiarów jeśli chcemy umożliwić ich wpisanie -->
                        <div class="optional-dimensions" style="margin: 10px 0; padding: 10px; background: #f8f9fa; border-radius: 5px;">
                            <h6 style="margin: 0 0 10px 0; color: #6c757d;">Opcjonalnie - wpisz wymiary aby auto-obliczyć objętość:</h6>
                            <div style="display: grid; grid-template-columns: 1fr 1fr 1fr; gap: 10px;">
                                <div>
                                    <label style="font-size: 12px;">Długość (cm):</label>
                                    <input type="number" step="0.1" class="dimension-input" 
                                        data-dimension="length_cm" 
                                        style="width: 100%; padding: 5px; border: 1px solid #ddd; border-radius: 3px;">
                                </div>
                                <div>
                                    <label style="font-size: 12px;">Szerokość (cm):</label>
                                    <input type="number" step="0.1" class="dimension-input" 
                                        data-dimension="width_cm"
                                        style="width: 100%; padding: 5px; border: 1px solid #ddd; border-radius: 3px;">
                                </div>
                                <div>
                                    <label style="font-size: 12px;">Grubość (cm):</label>
                                    <input type="number" step="0.1" class="dimension-input" 
                                        data-dimension="thickness_cm"
                                        style="width: 100%; padding: 5px; border: 1px solid #ddd; border-radius: 3px;">
                                </div>
                            </div>
                        </div>
                        
                        <div class="volume-input-group">
                            <label>Objętość (m³):</label>
                            <input type="number" 
                                step="0.0001" 
                                min="0" 
                                class="volume-input" 
                                data-order-id="${order.order_id}" 
                                data-product-index="${product.index}"
                                placeholder="np. 0.0640"
                                required>
                            <small class="volume-help">Wpisz objętość lub podaj wymiary powyżej</small>
                        </div>
                    </div>
                `;
            });
            
            productsHtml += `
                    </div>
                </div>
            `;
        });

        modal.innerHTML = `
            <div class="sync-modal-overlay">
                <div class="sync-modal-content sync-modal-large">
                    <div class="sync-modal-header">
                        <h3>Uzupełnij objętości produktów</h3>
                        <button class="sync-modal-close" id="dimensionFixClose">&times;</button>
                    </div>
                    
                    <div class="sync-modal-body">
                        <div class="dimension-fix-info">
                            <div class="info-icon">⚠️</div>
                            <div class="info-text">
                                <p><strong>Niektóre produkty nie mają wymiarów w nazwie.</strong></p>
                                <p>Uzupełnij objętość (m³) dla każdego produktu, aby system mógł poprawnie obliczyć statystyki.</p>
                            </div>
                        </div>
                        
                        <div class="dimension-fix-list">
                            ${productsHtml}
                        </div>
                    </div>
                    
                    <div class="sync-modal-footer">
                        <button id="dimensionFixBack" class="btn btn-secondary">Wstecz</button>
                        <button id="dimensionFixCancel" class="btn btn-secondary">Anuluj</button>
                        <button id="dimensionFixSave" class="btn btn-primary">Zapisz z uzupełnionymi objętościami</button>
                    </div>
                </div>
            </div>
        `;

        document.body.appendChild(modal);
        this.setupDimensionFixModalEvents(modal, allSelectedOrders);
        
        console.log('[SyncManager] ✅ Modal uzupełnienia wymiarów utworzony');
    }

    // NOWA metoda: pokazuje informację o problemach z objętością
    showVolumeIssuesInfo(count) {
        const content = document.querySelector('.modal-bl-sync-content');
        const ordersListContainer = document.getElementById('ordersListContainer');

        if (!content || !ordersListContainer) return;

        // Usuń poprzednie powiadomienie jeśli istnieje
        const existingAlert = content.querySelector('.volume-issues-alert');
        if (existingAlert) {
            existingAlert.remove();
        }

        // Utwórz nowe powiadomienie
        const alert = document.createElement('div');
        alert.className = 'volume-issues-alert';
        alert.style.cssText = `
        padding: 8px 10px;
        background: #fff3cd;
        border: 1px solid #ffeaa7;
        border-radius: 8px;
        width: 100%;
    `;

        alert.innerHTML = `
        <div style="display: flex; align-items: center; gap: 12px;">
            <div style="font-size: 20px;">⚠️</div>
            <div>
                <strong style="color: #856404;">Uwaga:</strong> <span style="color: #856404;">${count} produktów wymaga uzupełnienia objętości.</span>
            </div>
        </div>
    `;

        // ZMIANA: Wstaw PO ordersListContainer, ale przed ordersList
        const ordersList = document.getElementById('ordersList');
        if (ordersList) {
            content.insertBefore(alert, ordersList);
        } else {
            // Fallback - dodaj na koniec content
            content.appendChild(alert);
        }
    }

    setupDimensionFixModalEvents(modal, allSelectedOrders) {
        console.log('[SyncManager] 🔗 Ustawianie event listenerów dla modala wymiarów');

        const closeBtn = modal.querySelector('#dimensionFixClose');
        const cancelBtn = modal.querySelector('#dimensionFixCancel');
        const backBtn = modal.querySelector('#dimensionFixBack');
        const saveBtn = modal.querySelector('#dimensionFixSave');

        const closeModal = () => {
            modal.remove();
            this.showOrdersModal();
        };

        closeBtn?.addEventListener('click', closeModal);
        cancelBtn?.addEventListener('click', closeModal);
        backBtn?.addEventListener('click', closeModal);

        const handleKeydown = (e) => {
            if (e.key === 'Escape') {
                closeModal();
                document.removeEventListener('keydown', handleKeydown);
            }
        };
        document.addEventListener('keydown', handleKeydown);

        modal.addEventListener('click', (e) => {
            if (e.target === modal || e.target.classList.contains('sync-modal-overlay')) {
                closeModal();
            }
        });

        saveBtn?.addEventListener('click', async () => {
            console.log('[SyncManager] 💾 Zapisywanie z uzupełnionymi objętościami');
            
            const volumeInputs = modal.querySelectorAll('.volume-input');
            const volumeOverrides = {};
            let allValid = true;

            volumeInputs.forEach(input => {
                const orderId = input.getAttribute('data-order-id');
                const productIndex = input.getAttribute('data-product-index');
                const volume = parseFloat(input.value);

                if (!input.value || isNaN(volume) || volume < 0) {
                    input.classList.add('error');
                    allValid = false;
                } else {
                    input.classList.remove('error');
                    
                    if (!volumeOverrides[orderId]) {
                        volumeOverrides[orderId] = {};
                    }
                    volumeOverrides[orderId][productIndex] = volume;
                }
            });

            if (!allValid) {
                this.showError('Wszystkie pola objętości muszą być wypełnione poprawnymi wartościami');
                return;
            }

            console.log('[SyncManager] 📊 Zebrane objętości:', volumeOverrides);

            modal.remove();
            document.removeEventListener('keydown', handleKeydown);
            
            await this.performOrdersSave(allSelectedOrders, volumeOverrides);
        });

        const volumeInputs = modal.querySelectorAll('.volume-input');
        volumeInputs.forEach(input => {
            input.addEventListener('input', () => {
                const value = parseFloat(input.value);
                if (input.value && (!isNaN(value) && value >= 0)) {
                    input.classList.remove('error');
                } else if (input.value) {
                    input.classList.add('error');
                }
            });
        });
        this.setupVolumeCalculation(modal);
        console.log('[SyncManager] 🔧 Event listenery dla modala wymiarów ustawione');
    }

    setupVolumeCalculation(modal) {
        console.log('[SyncManager] 🔧 Ustawianie automatycznego obliczania objętości');

        // Znajdź wszystkie grupy produktów z inputami wymiarów i objętości
        const productGroups = modal.querySelectorAll('.dimension-fix-product');
        
        productGroups.forEach(productGroup => {
            const orderId = productGroup.getAttribute('data-order-id');
            const productIndex = productGroup.getAttribute('data-product-index');
            
            // Sprawdź czy istnieją pola wymiarów (w niektórych modalach mogą być)
            const lengthInput = productGroup.querySelector('.dimension-input[data-dimension="length_cm"]');
            const widthInput = productGroup.querySelector('.dimension-input[data-dimension="width_cm"]');
            const thicknessInput = productGroup.querySelector('.dimension-input[data-dimension="thickness_cm"]');
            const volumeInput = productGroup.querySelector('.volume-input');
            
            if (!volumeInput) return;
            
            // Funkcja obliczająca objętość z wymiarów
            const calculateAndUpdateVolume = () => {
                if (lengthInput && widthInput && thicknessInput && volumeInput) {
                    const length = parseFloat(lengthInput.value) || 0;
                    const width = parseFloat(widthInput.value) || 0;
                    const thickness = parseFloat(thicknessInput.value) || 0;
                    
                    if (length > 0 && width > 0 && thickness > 0) {
                        // Konwersja z cm na m³
                        const volume = (length / 100) * (width / 100) * (thickness / 100);
                        
                        // Znajdź ilość produktu
                        const quantityElement = productGroup.querySelector('.product-quantity');
                        let quantity = 1;
                        if (quantityElement) {
                            const quantityMatch = quantityElement.textContent.match(/(\d+)/);
                            if (quantityMatch) {
                                quantity = parseInt(quantityMatch[1]);
                            }
                        }
                        
                        const totalVolume = volume * quantity;
                        volumeInput.value = totalVolume.toFixed(4);
                        
                        // Dodaj wizualną informację o automatycznym obliczeniu
                        volumeInput.style.backgroundColor = '#e8f5e8';
                        volumeInput.title = `Automatycznie obliczone z wymiarów: ${length}×${width}×${thickness} cm × ${quantity} szt.`;
                    }
                }
            };
            
            // Dodaj event listenery do pól wymiarów
            if (lengthInput && widthInput && thicknessInput) {
                [lengthInput, widthInput, thicknessInput].forEach(input => {
                    input.addEventListener('input', calculateAndUpdateVolume);
                    input.addEventListener('change', calculateAndUpdateVolume);
                });
            }
            
            // Dodaj event listener do pola objętości - usuń auto-obliczenie gdy użytkownik wpisuje ręcznie
            volumeInput.addEventListener('input', () => {
                volumeInput.style.backgroundColor = '';
                volumeInput.title = 'Wartość wpisana ręcznie';
            });
        });
    }

    async performOrdersSave(selectedOrdersList, volumeOverrides = null) {
        console.log('[SyncManager] 💾 Rozpoczęcie faktycznego zapisywania zamówień:', selectedOrdersList);

        this.isProcessing = true;
        
        this.showGlobalLoading('Zapisywanie zamówień...', 'Proszę czekać, trwa zapisywanie wybranych zamówień do bazy danych.');

        try {
            const requestData = {
                order_ids: selectedOrdersList,
                date_from: this.dateFrom,
                date_to: this.dateTo,
                volume_overrides: volumeOverrides || {}
            };

            console.log('[SyncManager] 📤 Wysyłanie zamówień do zapisania:', requestData);

            const response = await fetch('/reports/api/save-selected-orders', {
                method: 'POST',
                headers: {
                    'Content-Type': 'application/json',
                },
                body: JSON.stringify(requestData)
            });

            if (!response.ok) {
                throw new Error(`HTTP ${response.status}: ${response.statusText}`);
            }

            const result = await response.json();
            console.log('[SyncManager] 📥 Wynik zapisywania:', result);

            if (result.success) {
                this.showGlobalLoading('Sukces!', `Pomyślnie zapisano ${result.orders_saved || selectedOrdersList.length} zamówień do bazy danych.`);
                
                setTimeout(() => {
                    this.hideGlobalLoading();
                    this.resetState();
                    
                    if (window.reportsManager) {
                        window.reportsManager.refreshData();
                    }
                }, 3000);

            } else {
                throw new Error(result.error || 'Błąd zapisywania zamówień');
            }

        } catch (error) {
            console.error('[SyncManager] ❌ Błąd zapisywania zamówień:', error);
            this.hideGlobalLoading();
            this.showError(`Błąd zapisywania zamówień: ${error.message}`);
        } finally {
            this.isProcessing = false;
        }
    }

    // =====================================================
    // GLOBALNY LOADING
    // =====================================================

    showGlobalLoading(text = 'Przetwarzanie...') {
        if (this.globalLoading) {
            this.globalLoading.style.display = 'flex';
        }
        if (this.globalLoadingText) {
            this.globalLoadingText.textContent = text;
        }
    }

    hideGlobalLoading() {
        if (this.globalLoading) {
            this.globalLoading.style.display = 'none';
        }
    }

    // =====================================================
    // FUNKCJE POMOCNICZE
    // =====================================================

    resetState() {
        console.log('[SyncManager] 🔄 Resetowanie stanu aplikacji');

        this.selectedDays = null;
        this.dateFrom = null;
        this.dateTo = null;
        this.fetchedOrders = [];
        this.selectedOrderIds.clear();
        this.ordersWithDimensionIssues.clear();
        this.isProcessing = false;

        if (this.daysSelect) this.daysSelect.value = '';
        if (this.daysConfirmBtn) this.daysConfirmBtn.disabled = true;
        this.hideDatePreview();
        this.ordersWithDimensionIssues.clear();
        this.dimensionFixes = {};
    }

    formatDate(date) {
        return date.toISOString().split('T')[0];
    }

    formatDateTime(dateString) {
        if (!dateString) return 'Brak daty';
        
        try {
            let date;
            
            if (typeof dateString === 'number') {
                console.log(`[SyncManager] 📅 Formatowanie timestamp: ${dateString}`);
                date = new Date(dateString * 1000);
            } else if (typeof dateString === 'string') {
                if (dateString.match(/^\d+$/)) {
                    console.log(`[SyncManager] 📅 Formatowanie timestamp jako string: ${dateString}`);
                    date = new Date(parseInt(dateString) * 1000);
                } else {
                    console.log(`[SyncManager] 📅 Formatowanie string daty: ${dateString}`);
                    date = new Date(dateString);
                }
            } else {
                date = new Date(dateString);
            }

            if (isNaN(date.getTime())) {
                console.warn(`[SyncManager] ⚠️ Nieprawidłowa data: ${dateString}`);
                return `Błędna data: ${dateString}`;
            }

            console.log(`[SyncManager] 🔍 Debug formatowania daty:`, {
                input: dateString,
                inputType: typeof dateString,
                parsedDate: date.toISOString(),
                year: date.getFullYear()
            });

            if (date.getFullYear() < 2000) {
                console.warn(`[SyncManager] ⚠️ Podejrzany rok w dacie: ${date.getFullYear()}`);
                if (typeof dateString === 'number' && dateString > 1000000000000) {
                    date = new Date(dateString);
                    console.log(`[SyncManager] 🔧 Próba naprawy - używam timestamp w ms: ${date.toISOString()}`);
                }
            }

            const formattedDate = date.toLocaleDateString('pl-PL') + ' ' + date.toLocaleTimeString('pl-PL', { 
                hour: '2-digit', 
                minute: '2-digit' 
            });

            console.log(`[SyncManager] ✅ Sformatowana data: ${formattedDate}`);
            return formattedDate;
            
        } catch (error) {
            console.error('[SyncManager] ❌ Błąd formatowania daty:', dateString, error);
            return `Błąd: ${dateString}`;
        }
    }

    formatMoney(amount) {
        if (amount === null || amount === undefined || isNaN(amount)) {
            return '0,00 zł';
        }
        
        return parseFloat(amount).toLocaleString('pl-PL', {
            style: 'currency',
            currency: 'PLN',
            minimumFractionDigits: 2
        });
    }

    getStatusColor(status) {
        const statusColors = {
            'new': '#28a745',
            'processing': '#ffc107',
            'shipped': '#17a2b8',
            'delivered': '#6f42c1',
            'cancelled': '#dc3545',
            'paid': '#20c997',
            'unpaid': '#fd7e14'
        };

        return statusColors[status?.toLowerCase()] || '#6c757d';
    }

    showError(message) {
        console.error('[SyncManager] 💥 Wyświetlanie błędu:', message);
        
        alert(message);
        
        if (window.reportsManager && window.reportsManager.showError) {
            window.reportsManager.showError(message);
        }
    }

    // =====================================================
    // PUBLICZNE API DLA KOMPATYBILNOŚCI
    // =====================================================

    isInProgress() {
        return this.isProcessing;
    }

    reset() {
        console.log('[SyncManager] 🔄 Manualny reset przez publiczne API');
        this.resetState();
        this.hideDaysModal();
        this.hideOrdersModal();
        this.hideGlobalLoading();
        
        // Usuń modal wymiarów jeśli istnieje
        const dimensionModal = document.getElementById('dimensionFixModal');
        if (dimensionModal) {
            dimensionModal.remove();
        }
    }

    debugSelectionState() {
        const checkboxes = document.querySelectorAll('#ordersList .order-select');
        const checkedBoxes = document.querySelectorAll('#ordersList .order-select:checked');

        console.log('[SyncManager] 🐛 DEBUG - Stan zaznaczenia:', {
            totalCheckboxes: checkboxes.length,
            checkedCheckboxes: checkedBoxes.length,
            selectedOrderIds: Array.from(this.selectedOrderIds),
            selectedOrderIdsSize: this.selectedOrderIds.size,
            actuallyChecked: Array.from(checkedBoxes).map(cb => cb.getAttribute('data-order-id'))
        });

        // Sprawdź czy są rozbieżności
        const actuallyChecked = Array.from(checkedBoxes).map(cb => cb.getAttribute('data-order-id'));
        const selectedArray = Array.from(this.selectedOrderIds);

        const mismatch = selectedArray.length !== actuallyChecked.length ||
            !selectedArray.every(id => actuallyChecked.includes(id));

        if (mismatch) {
            console.warn('[SyncManager] ⚠️ ROZBIEŻNOŚĆ w stanie zaznaczenia!', {
                selectedOrderIds: selectedArray,
                actuallyChecked: actuallyChecked
            });
        }

        return {
            mismatch: mismatch,
            selectedOrderIds: selectedArray,
            actuallyChecked: actuallyChecked
        };
    }

    // NOWA METODA: Pokazywanie progressive loading
    showProgressiveLoading(stepText = 'Łączenie z Baselinker...', stepNumber = 1) {
        console.log(`[SyncManager] 🔄 Progressive loading: ${stepText} (krok ${stepNumber})`);

        const loadingOverlay = document.getElementById('modalBlSyncProgressiveLoading');
        const loadingText = document.getElementById('modalBlSyncLoadingText');
        const stepLabel = document.getElementById('modalBlSyncStepLabel');

        if (loadingOverlay) {
            loadingOverlay.style.display = 'flex';
        }

        if (loadingText) {
            loadingText.textContent = stepText;
        }

        if (stepLabel) {
            stepLabel.textContent = `Krok ${stepNumber} z 4`;
        }

        // Aktualizuj progress dots
        this.updateProgressDots(stepNumber);
    }

    // NOWA METODA: Aktualizacja progressive loading
    updateProgressiveLoading(stepText, stepNumber) {
        console.log(`[SyncManager] 🔄 Aktualizacja loading: ${stepText} (krok ${stepNumber})`);

        const loadingText = document.getElementById('modalBlSyncLoadingText');
        const stepLabel = document.getElementById('modalBlSyncStepLabel');

        if (loadingText) {
            // Smooth transition tekstu
            loadingText.style.opacity = '0.5';
            setTimeout(() => {
                loadingText.textContent = stepText;
                loadingText.style.opacity = '1';
            }, 150);
        }

        if (stepLabel) {
            stepLabel.textContent = `Krok ${stepNumber} z 4`;
        }

        // Aktualizuj progress dots
        this.updateProgressDots(stepNumber);
    }

    // NOWA METODA: Aktualizacja progress dots
    updateProgressDots(currentStep) {
        const dots = document.querySelectorAll('#modalBlSyncProgressDots .modal-bl-sync-progress-dot');

        dots.forEach((dot, index) => {
            const stepNumber = index + 1;

            // Usuń wszystkie klasy
            dot.classList.remove('active', 'completed');

            if (stepNumber < currentStep) {
                // Ukończone kroki
                dot.classList.add('completed');
            } else if (stepNumber === currentStep) {
                // Aktualny krok
                dot.classList.add('active');
            }
            // Pozostałe pozostają w domyślnym stanie (szare)
        });
    }

    // NOWA METODA: Ukrywanie progressive loading
    hideProgressiveLoading() {
        console.log('[SyncManager] ✅ Ukrywanie progressive loading');

        const loadingOverlay = document.getElementById('modalBlSyncProgressiveLoading');

        if (loadingOverlay) {
            // Płynne zniknięcie
            loadingOverlay.style.opacity = '0';
            setTimeout(() => {
                loadingOverlay.style.display = 'none';
                loadingOverlay.style.opacity = '1'; // Reset dla następnego użycia
            }, 300);
        }
    }

    // ============ NOWE METODY DO OBSŁUGI OBJĘTOŚCI ============

<<<<<<< HEAD
    saveOrdersWithVolumes(volumeData) {
=======
    async saveOrdersWithVolumes(volumeData) {
>>>>>>> fcbe7455
        console.log('[SyncManager] 📥 Zapisywanie zamówień z objętościami');

        try {
            this.showSaveProgress('Zapisywanie zamówień z objętościami...');

            // ✅ POPRAWKA 1: Dodaj informacje o product_index dla każdego produktu w selectedOrdersData
            const selectedOrderIdsAsNumbers = Array.from(this.selectedOrderIds).map(id => parseInt(id));
            console.log('[SyncManager] 🔍 DEBUGGING IDs CONVERSION:');
            console.log('selectedOrderIds (original):', Array.from(this.selectedOrderIds));
            console.log('selectedOrderIdsAsNumbers:', selectedOrderIdsAsNumbers);

            const selectedOrdersData = this.fetchedOrders
                .filter(order => {
                    const orderIdAsNumber = parseInt(order.order_id);
                    const isSelected = selectedOrderIdsAsNumbers.includes(orderIdAsNumber);
                    console.log(`Order ${order.order_id} (${typeof order.order_id}) -> ${orderIdAsNumber} (${typeof orderIdAsNumber}) - Selected: ${isSelected}`);
                    return isSelected;
                })
                .map(order => {
                    return {
                        ...order,
                        products: order.products.map((product, productIndex) => ({
                            ...product,
                            product_index: productIndex  // ✅ DODAJ INDEKS PRODUKTU
                        }))
                    };
                });
<<<<<<< HEAD

            // ✅ DEBUGOWANIE PRZED WYSŁANIEM
            console.log('[SyncManager] 🔍 DEBUGGING VOLUME DATA:');
            console.log('1. Otrzymane volumeData:', volumeData);
            console.log('2. Klucze w volumeData:', Object.keys(volumeData));
            console.log('3. Przykładowa wartość volumeData:', Object.values(volumeData)[0]);

            console.log('[SyncManager] 🔍 DEBUGGING SELECTED ORDERS DATA:');
            console.log('4. selectedOrdersData length:', selectedOrdersData.length);
            console.log('5. selectedOrdersData:', selectedOrdersData);

            if (selectedOrdersData.length === 0) {
                console.error('[SyncManager] ❌ BRAK selectedOrdersData! Sprawdzamy fetchedOrders...');
                console.log('fetchedOrders:', this.fetchedOrders);
                console.log('selectedOrderIds:', Array.from(this.selectedOrderIds));
                throw new Error('Brak danych wybranych zamówień. Problem z filtrowaniem zamówień.');
            }

=======

            // ✅ DEBUGOWANIE PRZED WYSŁANIEM
            console.log('[SyncManager] 🔍 DEBUGGING VOLUME DATA:');
            console.log('1. Otrzymane volumeData:', volumeData);
            console.log('2. Klucze w volumeData:', Object.keys(volumeData));
            console.log('3. Przykładowa wartość volumeData:', Object.values(volumeData)[0]);

            console.log('[SyncManager] 🔍 DEBUGGING SELECTED ORDERS DATA:');
            console.log('4. selectedOrdersData length:', selectedOrdersData.length);
            console.log('5. selectedOrdersData:', selectedOrdersData);

            if (selectedOrdersData.length === 0) {
                console.error('[SyncManager] ❌ BRAK selectedOrdersData! Sprawdzamy fetchedOrders...');
                console.log('fetchedOrders:', this.fetchedOrders);
                console.log('selectedOrderIds:', Array.from(this.selectedOrderIds));
                throw new Error('Brak danych wybranych zamówień. Problem z filtrowaniem zamówień.');
            }

>>>>>>> fcbe7455
            // ✅ POPRAWKA 2: Debuguj strukturę produktów w selectedOrdersData
            selectedOrdersData.forEach((order, orderIndex) => {
                console.log(`[DEBUG] Zamówienie ${order.order_id} (${orderIndex}):`);
                if (order.products && Array.isArray(order.products)) {
                    order.products.forEach((product, productIndex) => {
                        // ✅ UŻYJ JEDNOLITEJ FUNKCJI generateProductKey
                        const expectedKey = generateProductKey(order.order_id, product, productIndex);
                        const hasVolumeData = volumeData.hasOwnProperty(expectedKey);
                        console.log(`  - Produkt ${productIndex}: ${product.name}`);
                        console.log(`    product_id: ${product.product_id || 'unknown'}`);
                        console.log(`    order_product_id: ${product.order_product_id || 'BRAK'}`);
                        console.log(`    product_index: ${product.product_index}`);  // ✅ NOWE POLE
                        console.log(`    expected key: ${expectedKey}`);
                        console.log(`    has volume data: ${hasVolumeData}`);
                        if (hasVolumeData) {
                            console.log(`    volume data:`, volumeData[expectedKey]);
                        }
                    });
                }
            });

            // ✅ POPRAWKA 3: Sprawdź zgodność kluczy
            const volumeKeys = Object.keys(volumeData);
            const expectedKeys = [];
            selectedOrdersData.forEach(order => {
                if (order.products && Array.isArray(order.products)) {
                    order.products.forEach((product, productIndex) => {
                        expectedKeys.push(generateProductKey(order.order_id, product, productIndex));
                    });
                }
<<<<<<< HEAD
            });

            console.log('[SyncManager] 🔍 PORÓWNANIE KLUCZY:');
            console.log('Klucze z volumeData:', volumeKeys);
            console.log('Oczekiwane klucze z produktów:', expectedKeys);
            console.log('Zgodność kluczy:', volumeKeys.every(key => expectedKeys.includes(key)));

            // ✅ POPRAWKA 4: Waliduj czy mamy zgodność
            const hasMatchingKeys = volumeKeys.some(key => expectedKeys.includes(key));
            if (!hasMatchingKeys && volumeKeys.length > 0) {
                console.error('[SyncManager] ❌ BRAK ZGODNOŚCI KLUCZY!');
                console.error('Volume keys nie pasują do expected keys. Sprawdź generateProductKey.');
                throw new Error('Brak zgodności kluczy między danymi objętości a produktami.');
            }

            const payload = {
                order_ids: selectedOrderIdsAsNumbers,
                orders_data: selectedOrdersData,
                volume_fixes: volumeData
            };

            console.log('[SyncManager] 📤 Wysyłanie żądania zapisania zamówień:', payload);

            fetch('/reports/api/save_orders_with_volumes', {
=======
            });

            console.log('[SyncManager] 🔍 PORÓWNANIE KLUCZY:');
            console.log('Klucze z volumeData:', volumeKeys);
            console.log('Oczekiwane klucze z produktów:', expectedKeys);
            console.log('Zgodność kluczy:', volumeKeys.every(key => expectedKeys.includes(key)));

            // ✅ POPRAWKA 4: Waliduj czy mamy zgodność
            const hasMatchingKeys = volumeKeys.some(key => expectedKeys.includes(key));
            if (!hasMatchingKeys && volumeKeys.length > 0) {
                console.error('[SyncManager] ❌ BRAK ZGODNOŚCI KLUCZY!');
                console.log('Możliwe przyczyny:');
                console.log('1. product_id w selectedOrdersData nie odpowiada kluczom w volumeData');
                console.log('2. Struktura danych się zmieniła między modelem objętości a zapisem');
                console.log('3. Problem z filtrowaniem selectedOrdersData');
            }

            const orderIds = Array.from(this.selectedOrderIds);

            const requestData = {
                order_ids: orderIds,
                volume_fixes: volumeData,
                orders_data: selectedOrdersData  // ✅ WYSYŁAJ PEŁNE DANE Z product_index
            };

            console.log('[SyncManager] 📤 Wysyłanie danych:', {
                order_ids_count: orderIds.length,
                volume_fixes_count: Object.keys(volumeData).length,
                orders_data_count: selectedOrdersData.length
            });

            const response = await fetch('/reports/api/save-orders-with-volumes', {
>>>>>>> fcbe7455
                method: 'POST',
                headers: {
                    'Content-Type': 'application/json',
                },
<<<<<<< HEAD
                body: JSON.stringify(payload)
            })
                .then(response => response.json())
                .then(data => {
                    console.log('[SyncManager] 📥 Odpowiedź z serwera:', data);
=======
                body: JSON.stringify(requestData)
            });
>>>>>>> fcbe7455

                    if (data.success) {
                        this.showNotification('✅ Zamówienia zapisane pomyślnie!', 'success');
                        this.hideSaveProgress();

                        // Odśwież listę zamówień z bazy danych
                        this.loadDatabaseOrders();

                        // ✅ POPRAWKA 5: Wyczyść zaznaczenie zamówień
                        this.selectedOrderIds.clear();
                        this.updateBulkActionsVisibility();

<<<<<<< HEAD
                        // ✅ POPRAWKA 6: Odśwież widok tabeli
                        this.updateSelectedOrdersDisplay();

                    } else {
                        throw new Error(data.error || 'Nieznany błąd podczas zapisywania');
                    }
                })
                .catch(error => {
                    console.error('[SyncManager] ❌ Błąd zapisywania zamówień:', error);
                    this.showNotification(`❌ Błąd zapisywania: ${error.message}`, 'error');
                    this.hideSaveProgress();
                });

        } catch (error) {
            console.error('[SyncManager] ❌ Błąd przygotowania danych:', error);
            this.showNotification(`❌ Błąd przygotowania danych: ${error.message}`, 'error');
=======
                // ✅ POPRAWKA: Wymuś odświeżenie tabeli
                if (window.reportsManager && typeof window.reportsManager.refreshData === 'function') {
                    window.reportsManager.refreshData();
                } else {
                    setTimeout(() => window.location.reload(), 1000);
                }
            } else {
                throw new Error(result.message || 'Błąd podczas zapisywania zamówień');
            }

        } catch (error) {
            console.error('[SyncManager] Błąd zapisu z objętościami:', error);
            if (window.showToast) {
                window.showToast(`Błąd zapisu: ${error.message}`, 'error');
            } else {
                alert(`Błąd zapisu: ${error.message}`);
            }
            throw error;
        } finally {
>>>>>>> fcbe7455
            this.hideSaveProgress();
        }
    }

    convertVolumeDataToFixes(volumeData) {
        const fixes = {};
        
        Object.entries(volumeData).forEach(([productKey, data]) => {
            // productKey format: "order_id_product_id"
            fixes[productKey] = {
                volume: parseFloat(data.volume) || 0,
                wood_species: data.wood_species || null,
                technology: data.technology || null,
                wood_class: data.wood_class || null
            };
        });
        
        return fixes;
    }

    showSyncSuccess(result) {
        const loadingOverlay = document.getElementById('syncLoadingOverlay');
        const loadingText = document.getElementById('syncLoadingText');

        if (loadingText) {
            loadingText.innerHTML = `
                <div style="text-align: center;">
                    <div style="font-size: 24px; margin-bottom: 10px;">✅</div>
                    <div style="font-weight: bold; margin-bottom: 5px;">Synchronizacja zakończona!</div>
                    <div>Zapisano: ${result.orders_added || 0} zamówień</div>
                    ${result.orders_updated ? `<div>Zaktualizowano: ${result.orders_updated} zamówień</div>` : ''}
                    <div style="margin-top: 10px; font-size: 12px; opacity: 0.7;">
                        Zamykanie automatyczne za 3 sekundy...
                    </div>
                </div>
            `;
        }

        // Automatyczne zamknięcie po 3 sekundach
        setTimeout(() => {
            if (loadingOverlay) {
                loadingOverlay.classList.add('hidden');
            }
            this.clearSelectedOrders();
        }, 3000);
    }

    // *** NOWA FUNKCJA: Pokazywanie komunikatu z API ***
    showApiMessage(message, type = 'info') {
        console.log(`[SyncManager] 📢 Pokazywanie komunikatu API: ${message}`);

        // Użyj systemu toastów jeśli dostępny
        if (window.showToast) {
            window.showToast(message, type, 8000); // 8 sekund dla dłuższych komunikatów
            return;
        }

        // Fallback - użyj systemu komunikatów reports managera jeśli dostępny
        if (window.reportsManager && typeof window.reportsManager.showMessage === 'function') {
            window.reportsManager.showMessage(message, type);
            return;
        }

        // Ostateczny fallback - alert
        alert(message);
    }

    updateSyncStatus() {
        // Odśwież informacje o nowych zamówieniach
        this.fetchNewOrdersInfo();
        
        // Odśwież ostatnią synchronizację
        if (window.reportsConfig) {
            window.reportsConfig.lastSync = new Date().toISOString();
        }
    }

    clearSelectedOrders() {
        this.selectedOrderIds = new Set();
        
        // Wyczyść checkboxy w modalu zamówień jeśli jest otwarty
        const checkboxes = document.querySelectorAll('.order-checkbox');
        checkboxes.forEach(checkbox => {
            checkbox.checked = false;
        });
        
        // Aktualizuj licznik wybranych
        this.updateSelectedCount();
    }

    formatDate(dateString) {
        if (!dateString) return 'Brak daty';
        
        try {
            const date = new Date(dateString);
            return date.toLocaleDateString('pl-PL', {
                year: 'numeric',
                month: '2-digit',
                day: '2-digit'
            });
        } catch (error) {
            console.warn('[SyncManager] Błąd formatowania daty:', dateString);
            return 'Nieprawidłowa data';
        }
    }

}

// =====================================================
// INICJALIZACJA GLOBALNEGO OBIEKTU
// =====================================================

// Aktualizacja inicializacji - sprawdź czy VolumeManager jest załadowany
document.addEventListener('DOMContentLoaded', function () {
    if (window.syncManager) return;
    // Poczekaj na załadowanie wszystkich zależności
    const initSyncManager = () => {
        if (window.volumeManager || document.getElementById('volumeModal')) {
            window.syncManager = new SyncManager();
            window.syncManager.init();
            console.log('[SyncManager] Inicjalizacja zakończona z obsługą objętości');
        } else {
            setTimeout(initSyncManager, 100);
        }
    };

    initSyncManager();

    // Inicjalizuj po załadowaniu DOM
    setTimeout(() => {
        this.volumeManager = window.volumeManager;
        if (this.volumeManager) {
            console.log('[SyncManager] VolumeManager połączony');
        }
    }, 100);
});

console.log('[SyncManager] 🌟 Kompletny nowy SyncManager z obsługą wymiarów załadowany - gotowy do użycia');<|MERGE_RESOLUTION|>--- conflicted
+++ resolved
@@ -64,41 +64,24 @@
 
 function generateProductKey(orderId, product, productIndex) {
     /**
-<<<<<<< HEAD
-     * ✅ ZSYNCHRONIZOWANA FUNKCJA: Identyczna z Python generate_product_key
-     * PRIORYTET 1: product_index z prefiksem "idx_" (gdy podany)
-=======
      * ✅ ZSYNCHRONIZOWANA FUNKCJA: product_index ma najwyższy priorytet
->>>>>>> fcbe7455
      */
     // ✅ PRIORYTET 1: product_index z prefiksem "idx_" (gdy podany)
     if (productIndex !== null && productIndex !== undefined) {
         return `${orderId}_idx_${productIndex}`;
     }
 
-<<<<<<< HEAD
-    // PRIORYTET 2: order_product_id (najbardziej unikalne)
-=======
     // PRIORYTET 2: order_product_id (najbardziej unikalny)
->>>>>>> fcbe7455
     if (product.order_product_id && String(product.order_product_id).trim()) {
         return `${orderId}_${product.order_product_id}`;
     }
 
     // PRIORYTET 3: product_id (jeśli nie jest pusty)
-<<<<<<< HEAD
-    if (product.product_id && String(product.product_id).trim() && product.product_id !== "") {
-        return `${orderId}_${product.product_id}`;
-    }
-
-    // OSTATECZNOŚĆ: 'unknown' (może powodować konflikty)
-=======
     if (product.product_id && String(product.product_id).trim() && String(product.product_id) !== "") {
         return `${orderId}_${product.product_id}`;
     }
 
     // OSTATECZNOŚĆ: 'unknown'
->>>>>>> fcbe7455
     return `${orderId}_unknown`;
 }
 
@@ -3829,11 +3812,7 @@
 
     // ============ NOWE METODY DO OBSŁUGI OBJĘTOŚCI ============
 
-<<<<<<< HEAD
-    saveOrdersWithVolumes(volumeData) {
-=======
     async saveOrdersWithVolumes(volumeData) {
->>>>>>> fcbe7455
         console.log('[SyncManager] 📥 Zapisywanie zamówień z objętościami');
 
         try {
@@ -3861,7 +3840,6 @@
                         }))
                     };
                 });
-<<<<<<< HEAD
 
             // ✅ DEBUGOWANIE PRZED WYSŁANIEM
             console.log('[SyncManager] 🔍 DEBUGGING VOLUME DATA:');
@@ -3880,26 +3858,6 @@
                 throw new Error('Brak danych wybranych zamówień. Problem z filtrowaniem zamówień.');
             }
 
-=======
-
-            // ✅ DEBUGOWANIE PRZED WYSŁANIEM
-            console.log('[SyncManager] 🔍 DEBUGGING VOLUME DATA:');
-            console.log('1. Otrzymane volumeData:', volumeData);
-            console.log('2. Klucze w volumeData:', Object.keys(volumeData));
-            console.log('3. Przykładowa wartość volumeData:', Object.values(volumeData)[0]);
-
-            console.log('[SyncManager] 🔍 DEBUGGING SELECTED ORDERS DATA:');
-            console.log('4. selectedOrdersData length:', selectedOrdersData.length);
-            console.log('5. selectedOrdersData:', selectedOrdersData);
-
-            if (selectedOrdersData.length === 0) {
-                console.error('[SyncManager] ❌ BRAK selectedOrdersData! Sprawdzamy fetchedOrders...');
-                console.log('fetchedOrders:', this.fetchedOrders);
-                console.log('selectedOrderIds:', Array.from(this.selectedOrderIds));
-                throw new Error('Brak danych wybranych zamówień. Problem z filtrowaniem zamówień.');
-            }
-
->>>>>>> fcbe7455
             // ✅ POPRAWKA 2: Debuguj strukturę produktów w selectedOrdersData
             selectedOrdersData.forEach((order, orderIndex) => {
                 console.log(`[DEBUG] Zamówienie ${order.order_id} (${orderIndex}):`);
@@ -3930,32 +3888,6 @@
                         expectedKeys.push(generateProductKey(order.order_id, product, productIndex));
                     });
                 }
-<<<<<<< HEAD
-            });
-
-            console.log('[SyncManager] 🔍 PORÓWNANIE KLUCZY:');
-            console.log('Klucze z volumeData:', volumeKeys);
-            console.log('Oczekiwane klucze z produktów:', expectedKeys);
-            console.log('Zgodność kluczy:', volumeKeys.every(key => expectedKeys.includes(key)));
-
-            // ✅ POPRAWKA 4: Waliduj czy mamy zgodność
-            const hasMatchingKeys = volumeKeys.some(key => expectedKeys.includes(key));
-            if (!hasMatchingKeys && volumeKeys.length > 0) {
-                console.error('[SyncManager] ❌ BRAK ZGODNOŚCI KLUCZY!');
-                console.error('Volume keys nie pasują do expected keys. Sprawdź generateProductKey.');
-                throw new Error('Brak zgodności kluczy między danymi objętości a produktami.');
-            }
-
-            const payload = {
-                order_ids: selectedOrderIdsAsNumbers,
-                orders_data: selectedOrdersData,
-                volume_fixes: volumeData
-            };
-
-            console.log('[SyncManager] 📤 Wysyłanie żądania zapisania zamówień:', payload);
-
-            fetch('/reports/api/save_orders_with_volumes', {
-=======
             });
 
             console.log('[SyncManager] 🔍 PORÓWNANIE KLUCZY:');
@@ -3988,51 +3920,26 @@
             });
 
             const response = await fetch('/reports/api/save-orders-with-volumes', {
->>>>>>> fcbe7455
                 method: 'POST',
                 headers: {
                     'Content-Type': 'application/json',
                 },
-<<<<<<< HEAD
-                body: JSON.stringify(payload)
-            })
-                .then(response => response.json())
-                .then(data => {
-                    console.log('[SyncManager] 📥 Odpowiedź z serwera:', data);
-=======
                 body: JSON.stringify(requestData)
             });
->>>>>>> fcbe7455
-
-                    if (data.success) {
-                        this.showNotification('✅ Zamówienia zapisane pomyślnie!', 'success');
-                        this.hideSaveProgress();
-
-                        // Odśwież listę zamówień z bazy danych
-                        this.loadDatabaseOrders();
-
-                        // ✅ POPRAWKA 5: Wyczyść zaznaczenie zamówień
-                        this.selectedOrderIds.clear();
-                        this.updateBulkActionsVisibility();
-
-<<<<<<< HEAD
-                        // ✅ POPRAWKA 6: Odśwież widok tabeli
-                        this.updateSelectedOrdersDisplay();
-
-                    } else {
-                        throw new Error(data.error || 'Nieznany błąd podczas zapisywania');
-                    }
-                })
-                .catch(error => {
-                    console.error('[SyncManager] ❌ Błąd zapisywania zamówień:', error);
-                    this.showNotification(`❌ Błąd zapisywania: ${error.message}`, 'error');
-                    this.hideSaveProgress();
-                });
-
-        } catch (error) {
-            console.error('[SyncManager] ❌ Błąd przygotowania danych:', error);
-            this.showNotification(`❌ Błąd przygotowania danych: ${error.message}`, 'error');
-=======
+
+            if (!response.ok) {
+                const errorText = await response.text();
+                console.error('[SyncManager] ❌ HTTP Error:', response.status, errorText);
+                throw new Error(`HTTP ${response.status}: ${response.statusText}`);
+            }
+
+            const result = await response.json();
+            console.log('[SyncManager] 📥 Wynik zapisu z objętościami:', result);
+
+            if (result.success) {
+                this.showSuccessMessage(result);
+                this.hideOrdersModal();
+
                 // ✅ POPRAWKA: Wymuś odświeżenie tabeli
                 if (window.reportsManager && typeof window.reportsManager.refreshData === 'function') {
                     window.reportsManager.refreshData();
@@ -4052,7 +3959,6 @@
             }
             throw error;
         } finally {
->>>>>>> fcbe7455
             this.hideSaveProgress();
         }
     }
